[
  {
    "id": "web.incoming_webhook.user.app_error",
    "translation": "Nem találtuk a felhasználót."
  },
  {
    "id": "web.incoming_webhook.text.app_error",
    "translation": "Nincs megadva szöveg."
  },
  {
    "id": "web.incoming_webhook.split_props_length.app_error",
    "translation": "Nem lehet szétválasztani a webhook props -okat {{.Max}} karakter részre."
  },
  {
    "id": "web.incoming_webhook.permissions.app_error",
    "translation": "Nem megfelelő csatorna engedélyek."
  },
  {
    "id": "web.incoming_webhook.parse.app_error",
    "translation": "Nem lehet feldolgozni a bejövő adatokat."
  },
  {
    "id": "web.incoming_webhook.invalid.app_error",
    "translation": "Érvénytelen webhook."
  },
  {
    "id": "web.incoming_webhook.disabled.app_error",
    "translation": "Bejövő webhookok le vannak tiltva a rendszergazda által."
  },
  {
    "id": "web.incoming_webhook.channel_locked.app_error",
    "translation": "Ez a webhook nem engedélyezett, hogy közzétegyen a kért csatornán."
  },
  {
    "id": "web.incoming_webhook.channel.app_error",
    "translation": "Nem találtuk a csatornát."
  },
  {
    "id": "model.config.is_valid.ldap_max_page_size.app_error",
    "translation": "Érvénytelen maximális oldalméret."
  },
  {
    "id": "model.config.is_valid.ldap_login_id",
    "translation": "AD/LDAP mező \"Login ID Attribute\" megadása kötelező."
  },
  {
    "id": "model.config.is_valid.ldap_id",
    "translation": "AD/LDAP mező \"ID Attribute\" megadása kötelező."
  },
  {
    "id": "model.config.is_valid.ldap_email",
    "translation": "AD/LDAP mező \"Email Attribute\" megadása kötelező."
  },
  {
    "id": "model.config.is_valid.ldap_basedn",
    "translation": "AD/LDAP mező \"BaseDN\" megadása kötelező."
  },
  {
    "id": "model.config.is_valid.import.retention_days_too_low.app_error",
    "translation": "Érvénytelen érték a RetentionDays számára. Az érték túl alacsony."
  },
  {
    "id": "model.config.is_valid.import.directory.app_error",
    "translation": "Érvénytelen érték a könyvtárhoz."
  },
  {
    "id": "model.config.is_valid.image_proxy_type.app_error",
    "translation": "Érvénytelen kép proxy típus. Csak \"local\" vagy \"atmos/camo\" egyike lehet."
  },
  {
    "id": "model.config.is_valid.group_unread_channels.app_error",
    "translation": "Érvénytelen csoport olvasatlan csatornák a szolgáltatás beállításokhoz. Csak \"disabled\", \"default_on\" vagy \"default_off\" egyike lehet."
  },
  {
    "id": "model.config.is_valid.file_salt.app_error",
    "translation": "Érvénytelen nyilvános link só a fájl beállításokhoz. 32 vagy több karakternek kell lennie."
  },
  {
    "id": "model.config.is_valid.file_driver.app_error",
    "translation": "Érvénytelen driver név a fájl beállításokhoz. Csak \"local\" vagy \"amazon3\" egyike lehet."
  },
  {
    "id": "model.config.is_valid.export.retention_days_too_low.app_error",
    "translation": "Érvénytelen érték a RetentionDays számára. Az értéknek nagyobbnak kell lennie, mint 0"
  },
  {
    "id": "model.config.is_valid.export.directory.app_error",
    "translation": "A könyvtár értéke nem lehet üres."
  },
  {
    "id": "model.config.is_valid.encrypt_sql.app_error",
    "translation": "Érvénytelen rest titkosítási kulcs az SQL-beállításokhoz. Legalább 32 vagy több karakternek kell lennie."
  },
  {
    "id": "model.config.is_valid.email_security.app_error",
    "translation": "Érvénytelen kapcsolat biztonság az e-mail beállításokhoz. 'TLS'-nek vagy 'STARTTLS' -nek kell lennie."
  },
  {
    "id": "model.config.is_valid.email_notification_contents_type.app_error",
    "translation": "Érvénytelen e-mail értesítési tartalom típus az e-mail beállításokhoz. Csak \"full\" vagy \"generic\" egyike lehet."
  },
  {
    "id": "model.config.is_valid.email_batching_interval.app_error",
    "translation": "Érvénytelen e-mail kötegelési intervallum az e-mail beállításokhoz. Legalább 30 másodpercnek kell lennie."
  },
  {
    "id": "model.config.is_valid.email_batching_buffer_size.app_error",
    "translation": "Érvénytelen e-mail kötegelt pufferméret az e-mail beállításokhoz. Nullának vagy pozitív számnak kell lennie."
  },
  {
    "id": "model.config.is_valid.elastic_search.request_timeout_seconds.app_error",
    "translation": "Az Elasticsearch Request Timeout beállításnak legalább 1 másodpercnek kell lennie."
  },
  {
    "id": "model.config.is_valid.elastic_search.posts_aggregator_job_start_time.app_error",
    "translation": "Az Elasticsearch PostsAggregatorJobStartTime beállításnak \"hh:mm\" formátumúnak kell lennie."
  },
  {
    "id": "model.config.is_valid.elastic_search.live_indexing_batch_size.app_error",
    "translation": "Az Elasticsearch Live Indexing Batch Size beállításnak legalább 1-nek kell lennie."
  },
  {
    "id": "model.config.is_valid.elastic_search.enable_searching.app_error",
    "translation": "Az Elasticsearch EnableIndexing beállítást igazra kell állítani, ha az Elasticsearch EnableSearching értéke igaz"
  },
  {
    "id": "model.config.is_valid.elastic_search.enable_autocomplete.app_error",
    "translation": "Az Elasticsearch EnableIndexing beállítást igazra kell állítani, ha az Elasticsearch EnableAutocomplete értéke igaz"
  },
  {
    "id": "model.config.is_valid.elastic_search.connection_url.app_error",
    "translation": "Az Elasticsearch ConnectionUrl beállítást meg kell adni, ha az Elasticsearch indexelés engedélyezve van."
  },
  {
    "id": "model.config.is_valid.elastic_search.aggregate_posts_after_days.app_error",
    "translation": "Az Elasticsearch AggregatePostsAfterDays beállításnak 1-nél nagyobb vagy egyenlő számnak kell lennie."
  },
  {
    "id": "model.config.is_valid.display.custom_url_schemes.app_error",
    "translation": "A {{.Scheme}} egyéni URL séma érvénytelen. Az egyéni URL sémáknak betűvel kell kezdődniük, és csak betűket, számokat, pluszjelet (+), pontot (.) és kötőjelet (-) tartalmazhatnak."
  },
  {
    "id": "model.config.is_valid.directory.app_error",
    "translation": "Érvénytelen helyi tárolási könyvtár. Nem lehet üres szöveg."
  },
  {
    "id": "model.config.is_valid.data_retention.message_retention_days_too_low.app_error",
    "translation": "Az üzenet megőrzésnek legalább egy napnak kell lennie."
  },
  {
    "id": "model.config.is_valid.data_retention.file_retention_days_too_low.app_error",
    "translation": "A fájl megőrzésnek legalább egy napnak kell lennie."
  },
  {
    "id": "model.config.is_valid.data_retention.deletion_job_start_time.app_error",
    "translation": "Az adatmegőrzési feladat indítási időpontjának 24 órás időbélyegzőnek kell lennie HH:MM formátumban."
  },
  {
    "id": "model.config.is_valid.collapsed_threads.app_error",
    "translation": "A CollapsedThreads beállításnak az értéke vagy disabled, vagy default_on, vagy default_off lehet"
  },
  {
    "id": "model.config.is_valid.cluster_email_batching.app_error",
    "translation": "Nem lehet engedélyezni az e-mailek kötegelését, ha a fürtözés engedélyezve van."
  },
  {
    "id": "model.config.is_valid.bleve_search.filename.app_error",
    "translation": "A Bleve IndexingDir beállítást be kell állítani, ha a Bleve EnableIndexing értéke igaz"
  },
  {
    "id": "model.config.is_valid.bleve_search.enable_searching.app_error",
    "translation": "A Bleve EnableIndexing beállítást igazra kell állítani, ha a Bleve EnableSearching értéke igaz"
  },
  {
    "id": "model.config.is_valid.bleve_search.enable_autocomplete.app_error",
    "translation": "A Bleve EnableIndexing beállítást igazra kell állítani, ha a Bleve EnableAutocomplete értéke igaz"
  },
  {
    "id": "model.config.is_valid.atmos_camo_image_proxy_url.app_error",
    "translation": "Érvénytelen RemoteImageProxyURL az atmos/camo számára. A megosztott kulcsra kell állítani."
  },
  {
    "id": "model.config.is_valid.atmos_camo_image_proxy_options.app_error",
    "translation": "Érvénytelen RemoteImageProxyOptions az atmos/camo számára. A megosztott kulcsra kell állítani."
  },
  {
    "id": "model.config.is_valid.allow_cookies_for_subdomains.app_error",
    "translation": "Az aldomainek cookie-jainak engedélyezéséhez meg kell adni a SiteURL beállítást."
  },
  {
    "id": "model.compliance.is_valid.start_end_at.app_error",
    "translation": "A To -nak nagyobbnak kell lennie mint a From."
  },
  {
    "id": "model.compliance.is_valid.start_at.app_error",
    "translation": "From -nak érvényes időnek kell lennie."
  },
  {
    "id": "model.compliance.is_valid.id.app_error",
    "translation": "Érvénytelen azonosító."
  },
  {
    "id": "model.compliance.is_valid.end_at.app_error",
    "translation": "To -nak érvényes időnek kell lennie."
  },
  {
    "id": "model.compliance.is_valid.desc.app_error",
    "translation": "Érvénytelen leírás."
  },
  {
    "id": "model.compliance.is_valid.create_at.app_error",
    "translation": "A létrehozás idejének érvényes időnek kell lennie."
  },
  {
    "id": "model.command_hook.user_id.app_error",
    "translation": "Érvénytelen felhasználó azonosító."
  },
  {
    "id": "model.command_hook.root_id.app_error",
    "translation": "Érvénytelen gyökér azonosító."
  },
  {
    "id": "model.command_hook.id.app_error",
    "translation": "Érvénytelen parancs horog azonosító."
  },
  {
    "id": "model.command_hook.create_at.app_error",
    "translation": "A létrehozás idejének érvényes időnek kell lennie."
  },
  {
    "id": "model.command_hook.command_id.app_error",
    "translation": "Érvénytelen parancs azonosító."
  },
  {
    "id": "model.command_hook.channel_id.app_error",
    "translation": "Érvénytelen csatorna azonosító."
  },
  {
    "id": "model.command.is_valid.user_id.app_error",
    "translation": "Érvénytelen felhasználó azonosító."
  },
  {
    "id": "model.command.is_valid.url_http.app_error",
    "translation": "Érvénytelen URL. Érvényes URL-nek kell lennie és vagy http:// -el vagy https:// -el kell kezdődnie."
  },
  {
    "id": "model.command.is_valid.url.app_error",
    "translation": "Érvénytelen URL."
  },
  {
    "id": "model.command.is_valid.update_at.app_error",
    "translation": "A frissítés idejének érvényes időnek kell lennie."
  },
  {
    "id": "model.command.is_valid.trigger.app_error",
    "translation": "Érvénytelen aktiváló."
  },
  {
    "id": "model.command.is_valid.token.app_error",
    "translation": "Érvénytelen token."
  },
  {
    "id": "model.command.is_valid.team_id.app_error",
    "translation": "Érvénytelen csapat azonosító."
  },
  {
    "id": "model.command.is_valid.plugin_id.app_error",
    "translation": "Érvénytelen plugin azonosító."
  },
  {
    "id": "model.command.is_valid.method.app_error",
    "translation": "Érvénytelen módszer."
  },
  {
    "id": "model.command.is_valid.id.app_error",
    "translation": "Érvénytelen azonosító."
  },
  {
    "id": "model.command.is_valid.display_name.app_error",
    "translation": "Érvénytelen cím."
  },
  {
    "id": "model.command.is_valid.description.app_error",
    "translation": "Érvénytelen leírás."
  },
  {
    "id": "model.command.is_valid.create_at.app_error",
    "translation": "A létrehozás idejének érvényes időnek kell lennie."
  },
  {
    "id": "model.command.is_valid.autocomplete_data.app_error",
    "translation": "Érvénytelen AutocompleteData"
  },
  {
    "id": "model.cluster.is_valid.type.app_error",
    "translation": "Type -ot be kell állítani."
  },
  {
    "id": "model.cluster.is_valid.name.app_error",
    "translation": "ClusterName -t be kell állítani."
  },
  {
    "id": "model.cluster.is_valid.last_ping_at.app_error",
    "translation": "LastPingAt -et be kell állítani."
  },
  {
    "id": "model.cluster.is_valid.id.app_error",
    "translation": "Érvénytelen azonosító."
  },
  {
    "id": "model.cluster.is_valid.hostname.app_error",
    "translation": "Hostname -t be kell állítani."
  },
  {
    "id": "model.cluster.is_valid.create_at.app_error",
    "translation": "CreateAt -et be kell állítani."
  },
  {
    "id": "model.channel_member.is_valid.user_id.app_error",
    "translation": "Érvénytelen felhasználó azonosító."
  },
  {
    "id": "model.channel_member.is_valid.unread_level.app_error",
    "translation": "Érvénytelen megjelölés olvasatlanként szint."
  },
  {
    "id": "model.channel_member.is_valid.push_level.app_error",
    "translation": "Érvénytelen push értesítési szint."
  },
  {
    "id": "model.channel_member.is_valid.notify_level.app_error",
    "translation": "Érvénytelen értesítési szint."
  },
  {
    "id": "model.channel_member.is_valid.ignore_channel_mentions_value.app_error",
    "translation": "Érvénytelen csatorna említések figyelmen kívül hagyása állapot."
  },
  {
    "id": "model.channel_member.is_valid.email_value.app_error",
    "translation": "Érvénytelen e-mail értesítés érték."
  },
  {
    "id": "model.channel_member.is_valid.channel_id.app_error",
    "translation": "Érvénytelen csatorna azonosító."
  },
  {
    "id": "model.channel.is_valid.update_at.app_error",
    "translation": "A frissítés idejének érvényes időnek kell lennie."
  },
  {
    "id": "model.channel.is_valid.type.app_error",
    "translation": "Érvénytelen típus."
  },
  {
    "id": "model.channel.is_valid.purpose.app_error",
    "translation": "Érvénytelen cél."
  },
  {
    "id": "model.channel.is_valid.name.app_error",
    "translation": "Érvénytelen csatorna név. A felhasználói azonosítók nem engedélyezettek a csatorna nevében a nem közvetlen üzenet csatornáknál."
  },
  {
    "id": "model.channel.is_valid.id.app_error",
    "translation": "Érvénytelen azonosító."
  },
  {
    "id": "model.channel.is_valid.header.app_error",
    "translation": "Érvénytelen fejléc."
  },
  {
    "id": "model.channel.is_valid.display_name.app_error",
    "translation": "Érvénytelen megjelenítési név."
  },
  {
    "id": "model.channel.is_valid.creator_id.app_error",
    "translation": "Érvénytelen létrehozó azonosító."
  },
  {
    "id": "model.channel.is_valid.create_at.app_error",
    "translation": "A létrehozás időpontjának érvényes időnek kell lennie."
  },
  {
    "id": "model.bot.is_valid.username.app_error",
    "translation": "Érvénytelen felhasználónév."
  },
  {
    "id": "model.bot.is_valid.user_id.app_error",
    "translation": "Érvénytelen felhasználó azonosító."
  },
  {
    "id": "model.bot.is_valid.update_at.app_error",
    "translation": "Érvénytelen frissítés időpont."
  },
  {
    "id": "model.bot.is_valid.description.app_error",
    "translation": "Érvénytelen leírás."
  },
  {
    "id": "model.bot.is_valid.creator_id.app_error",
    "translation": "Érvénytelen létrehozó azonosító."
  },
  {
    "id": "model.bot.is_valid.create_at.app_error",
    "translation": "Érvénytelen létrehozás ideje."
  },
  {
    "id": "model.authorize.is_valid.user_id.app_error",
    "translation": "Érvénytelen felhasználó azonosító."
  },
  {
    "id": "model.authorize.is_valid.state.app_error",
    "translation": "Érvénytelen állapot."
  },
  {
    "id": "model.authorize.is_valid.scope.app_error",
    "translation": "Érvénytelen hatókör."
  },
  {
    "id": "model.authorize.is_valid.response_type.app_error",
    "translation": "Érvénytelen válasz típus."
  },
  {
    "id": "model.authorize.is_valid.redirect_uri.app_error",
    "translation": "Érvénytelen átirányítás URI."
  },
  {
    "id": "model.authorize.is_valid.expires.app_error",
    "translation": "A lejárati időt be kell állítani."
  },
  {
    "id": "model.authorize.is_valid.create_at.app_error",
    "translation": "A létrehozás időpontjának érvényes időnek kell lennie."
  },
  {
    "id": "model.authorize.is_valid.client_id.app_error",
    "translation": "Érvénytelen felhasználó azonosító."
  },
  {
    "id": "model.authorize.is_valid.auth_code.app_error",
    "translation": "Érvénytelen hitelesítési kód."
  },
  {
    "id": "model.access.is_valid.user_id.app_error",
    "translation": "Érvénytelen felhasználó azonosító."
  },
  {
    "id": "model.access.is_valid.refresh_token.app_error",
    "translation": "Érvénytelen frissítés token."
  },
  {
    "id": "model.access.is_valid.redirect_uri.app_error",
    "translation": "Érvénytelen átirányítás URI."
  },
  {
    "id": "model.access.is_valid.client_id.app_error",
    "translation": "Érvénytelen kliens azonosító."
  },
  {
    "id": "model.access.is_valid.access_token.app_error",
    "translation": "Érvénytelen hozzáférés token."
  },
  {
    "id": "migrations.worker.run_migration.unknown_key",
    "translation": "Nem sikerült futtatni a migrációs munkát ismeretlen migrációs kulcs miatt."
  },
  {
    "id": "migrations.worker.run_advanced_permissions_phase_2_migration.invalid_progress",
    "translation": "A migráció érvénytelen folyamat adatok miatt meghiúsult."
  },
  {
    "id": "migrations.system.save.app_error",
    "translation": "Hiba lépett fel a rendszer tulajdonságok mentésekor."
  },
  {
    "id": "mfa.validate_token.authenticate.app_error",
    "translation": "Érvénytelen MFA token."
  },
  {
    "id": "mfa.mfa_disabled.app_error",
    "translation": "A többtényezős hitelesítés kikapcoslásra került ezen a szerveren."
  },
  {
    "id": "mfa.generate_qr_code.create_code.app_error",
    "translation": "Hiba a QR kód generálásakor."
  },
  {
    "id": "mfa.deactivate.app_error",
    "translation": "Nem sikerült frissíteni az MFA aktív állapotot a felhasználónak."
  },
  {
    "id": "mfa.activate.bad_token.app_error",
    "translation": "Érvénytelen MFA token."
  },
  {
    "id": "mfa.activate.app_error",
    "translation": "Nem sikerült frissíteni az MFA aktív állapotot a felhasználónak."
  },
  {
    "id": "mattermost.bulletin.subject",
    "translation": "Mattermost biztonsági értesítő"
  },
  {
    "id": "manaultesting.test_autolink.unable.app_error",
    "translation": "Nem lehet lekérni a csatornákat."
  },
  {
    "id": "manaultesting.manual_test.parse.app_error",
    "translation": "Nem lehet értelmezni az URL-t."
  },
  {
    "id": "jobs.set_job_error.update.error",
    "translation": "Nem sikerült a munka állapotát hibára állítani"
  },
  {
    "id": "jobs.request_cancellation.status.error",
    "translation": "Nem lehet visszavonást kérni egy olyan munkához amely nem visszavonható állapotban van."
  },
  {
    "id": "interactive_message.generate_trigger_id.signing_failed",
    "translation": "Nem sikerült aláírni az interaktív párbeszédpanel generált aktiválási azonosítóját."
  },
  {
    "id": "interactive_message.decode_trigger_id.verify_signature_failed",
    "translation": "Sikertelen volt az interaktív párbeszédpanel aktiválási azonosító aláírásának ellenőrzése."
  },
  {
    "id": "interactive_message.decode_trigger_id.signature_decode_failed",
    "translation": "Nem sikerült dekódolni az aktiválási azonosító base64 aláírását az interaktív párbeszédpanelhez."
  },
  {
    "id": "interactive_message.decode_trigger_id.missing_data",
    "translation": "Aktiválási azonosító hiányzó szükséges adatok az interaktív párbeszédablakhoz."
  },
  {
    "id": "interactive_message.decode_trigger_id.expired",
    "translation": "Az interaktív párbeszédpanel aktiválási azonosítója lejárt. Az aktiváló azonosítók legfeljebb {{.Seconds}} másodpercig élnek."
  },
  {
    "id": "interactive_message.decode_trigger_id.base64_decode_failed_signature",
    "translation": "Nem sikerült dekódolni a base64 aláírást az interaktív párbeszédpanel aktiváló azonosítójának."
  },
  {
    "id": "interactive_message.decode_trigger_id.base64_decode_failed",
    "translation": "Nem sikerült base64 dekódolni az interaktív párbeszédpanel aktiváló azonosítóját."
  },
  {
    "id": "import_process.worker.do_job.open_file",
    "translation": "Nem sikerült feldolgozni az importot: nem sikerült megnyitni a fájlt."
  },
  {
    "id": "import_process.worker.do_job.missing_jsonl",
    "translation": "Nem sikerült feldolgozni az importot: JSONL fájl hiányzik."
  },
  {
    "id": "import_process.worker.do_job.missing_file",
    "translation": "Nem sikerült feldolgozni az importot: import_file paraméter hiányzik."
  },
  {
    "id": "import_process.worker.do_job.file_exists",
    "translation": "Nem sikerült feldolgozni az importot: a fájl nem létezik."
  },
  {
    "id": "groups.unsupported_syncable_type",
    "translation": "Nem támogatott szinkronizálható típus '{{.Value}}'."
  },
  {
    "id": "group_not_associated_to_synced_team",
    "translation": "A csoport csak akkor társítható a csatornához, ha az először társul a szülő csoporttal szinkronizált csapathoz."
  },
  {
    "id": "error",
    "translation": "Hiba"
  },
  {
    "id": "ent.user.complete_switch_with_oauth.blank_email.app_error",
    "translation": "Nem lehet befejezni az SAML bejelentkezést üres e-mail címmel."
  },
  {
    "id": "ent.saml.service_disable.app_error",
    "translation": "Az SAML 2.0 nincs beállítva vagy nincs támogatva ezen a szerveren."
  },
  {
    "id": "ent.saml.save_user.username_exists.saml_app_error",
    "translation": "Egy fiók már létezik ezzel a felhasználónévvel. Kérjük, lépjen kapcsolatba rendszergazdájával."
  },
  {
    "id": "ent.saml.save_user.email_exists.saml_app_error",
    "translation": "Ez a fiók nem használ SAML hitelesítést. Kérjük, jelentkezzen be e-maillel és jelszóval."
  },
  {
    "id": "ent.saml.metadata.app_error",
    "translation": "Hiba történt a szolgáltató metaadatainak összeállításakor."
  },
  {
    "id": "ent.saml.license_disable.app_error",
    "translation": "A licenced nem támogatja az SAML hitelesítést."
  },
  {
    "id": "ent.saml.do_login.validate.app_error",
    "translation": "Hiba történt a Személyazonosság szolgáltató (IdP) válaszának ellenőrzése során. Kérjük, lépjen kapcsolatba a rendszergazdával."
  },
  {
    "id": "ent.saml.do_login.parse.app_error",
    "translation": "Hiba történt a Személyazonosság szolgáltató (IdP) válaszának értelmezése során. Kérjük, lépjen kapcsolatba a rendszergazdával."
  },
  {
    "id": "ent.saml.do_login.invalid_time.app_error",
    "translation": "Érvénytelen időt kaptunk a Személyazonosság szolgáltató (IdP) válaszában. Kérjük, lépjen kapcsolatba a rendszergazdával."
  },
  {
    "id": "ent.saml.do_login.invalid_signature.app_error",
    "translation": "Érvénytelen aláírást kaptunk a Személyazonosság szolgáltató (IdP) válaszában. Kérjük, lépjen kapcsolatba a rendszergazdával."
  },
  {
    "id": "ent.saml.do_login.empty_response.app_error",
    "translation": "Üres választ kaptunk a Személyazonosság szolgáltatótól (IdP)."
  },
  {
    "id": "ent.saml.do_login.decrypt.app_error",
    "translation": "A SAML bejelentkezés sikertelen volt, mert hiba történt a Személyazonosság szolgáltató (IdP) válaszának visszafejtése közben. Kérjük, lépjen kapcsolatba a rendszergazdával."
  },
  {
    "id": "ent.saml.configure.not_encrypted_response.app_error",
    "translation": "A SAML bejelentkezés sikertelen volt, mivel a Személyazonosság szolgáltató (IdP) válasza nincs titkosítva. Kérjük, lépjen kapcsolatba a rendszergazdával."
  },
  {
    "id": "ent.saml.configure.load_private_key.app_error",
    "translation": "A SAML bejelentkezés sikertelen volt, mert a szolgáltató privát kulcsa nem található. Kérjük, lépjen kapcsolatba a rendszergazdával."
  },
  {
    "id": "ent.saml.configure.load_idp_cert.app_error",
    "translation": "A Személyazonosság szolgáltató (IdP) nyilvános tanúsítvány fájlja nem található. Kérjük, lépjen kapcsolatba a rendszergazdával."
  },
  {
    "id": "ent.saml.configure.encryption_not_enabled.app_error",
    "translation": "Az SAML bejelentkezés sikertelen volt, mert a titkosítás nincs engedélyezve. Kérjük, lépjen kapcsolatba a rendszergazdával."
  },
  {
    "id": "ent.saml.build_request.encoding.app_error",
    "translation": "Hiba történt a Személyazonosság szolgáltató (IdP) kérelem kódolása közben. Kérjük, lépjen kapcsolatba a rendszergazdával."
  },
  {
    "id": "ent.saml.build_request.app_error",
    "translation": "Hiba történt a Személyazonosság szolgáltatóhoz (IdP) intézett kérés kezdeményezése közben. Kérjük, lépjen kapcsolatba a rendszergazdával."
  },
  {
    "id": "ent.saml.attribute.app_error",
    "translation": "SAML bejelentkezés sikertelen mert az egyik tulajdonság helytelen. Kérjük vegye fel a kapcsolatot a rendszergazdával."
  },
  {
    "id": "ent.migration.migratetosaml.username_already_used_by_other_user",
    "translation": "Ez a felhasználónév már használatban van egy másik Mattermost felhasználó által."
  },
  {
    "id": "ent.migration.migratetosaml.user_not_found_in_users_mapping_file",
    "translation": "Felhasználó nem található a felhasználók fájlban."
  },
  {
    "id": "ent.migration.migratetosaml.email_already_used_by_other_user",
    "translation": "Ez az e-mail már használatban van egy másik SAML felhasználó által."
  },
  {
    "id": "ent.migration.migratetoldap.user_not_found",
    "translation": "Nem sikerült megtalálni a felhasználót az AD/LDAP szerveren: "
  },
  {
    "id": "ent.migration.migratetoldap.duplicate_field",
    "translation": "Nem sikerült migrálni AD/LDAP felhasználókat a megadott mezővel. Duplikált elem észlelve. Kérjük távolítsa el az összes duplikátumot és próbálja újra."
  },
  {
    "id": "ent.message_export.run_export.app_error",
    "translation": "Nem sikerült kiválasztani az üzenet export adatot."
  },
  {
    "id": "ent.message_export.global_relay_export.get_attachment_error",
    "translation": "Nem sikerült lekérni a fájl infókat egy bejegyzéshez."
  },
  {
    "id": "ent.message_export.global_relay_export.deliver.unable_to_open_zip_file_data.app_error",
    "translation": "Nem sikerült megnyitni az export ideiglenes fájlt."
  },
  {
    "id": "ent.message_export.global_relay_export.deliver.unable_to_open_email_file.app_error",
    "translation": "Nem sikerült lekérni az e-mailt az ideiglenes fájlból."
  },
  {
    "id": "ent.message_export.global_relay_export.deliver.unable_to_get_file_info.app_error",
    "translation": "Nem sikerült lekérni az ideiglenes export fájl információját."
  },
  {
    "id": "ent.message_export.global_relay_export.deliver.unable_to_connect_smtp_server.app_error",
    "translation": "Nem sikerült kapcsolódni az smtp szerverhez"
  },
  {
    "id": "ent.message_export.global_relay_export.deliver.to_address.app_error",
    "translation": "Nem sikerül beállítani az e-mail címzett címét."
  },
  {
    "id": "ent.message_export.global_relay_export.deliver.parse_mail.app_error",
    "translation": "Nem sikerült olvasni az e-mail információt."
  },
  {
    "id": "ent.message_export.global_relay_export.deliver.msg_data.app_error",
    "translation": "Nem sikerült írni az e-mail üzenetet."
  },
  {
    "id": "ent.message_export.global_relay_export.deliver.msg.app_error",
    "translation": "Nem sikerült beállítani az e-mail üzenetet."
  },
  {
    "id": "ent.message_export.global_relay_export.deliver.from_address.app_error",
    "translation": "Nem sikerül beállítani az e-mail feladó címét."
  },
  {
    "id": "ent.message_export.global_relay_export.deliver.close.app_error",
    "translation": "Nem sikerült kézbesíteni az e-mailt a Global Relay-nek."
  },
  {
    "id": "ent.message_export.global_relay.generate_email.app_error",
    "translation": "Nem sikerült generálni az eml fájl adatot."
  },
  {
    "id": "ent.message_export.global_relay.create_file_in_zip.app_error",
    "translation": "Nem sikerült létrehozni az eml fájlt."
  },
  {
    "id": "ent.message_export.global_relay.close_zip_file.app_error",
    "translation": "Nem sikerült bezárni a zip fájlt."
  },
  {
    "id": "ent.message_export.global_relay.attach_file.app_error",
    "translation": "Nem sikerült hozzáadni a mellékletet a Global Relay exporthoz."
  },
  {
    "id": "ent.message_export.csv_export.get_attachment_error",
    "translation": "Nem sikerült lekérni a fájl infót a bejegyzéshez."
  },
  {
    "id": "ent.message_export.actiance_export.get_attachment_error",
    "translation": "Nem sikerült lekérni a fájl infót a bejegyzéshez."
  },
  {
    "id": "ent.ldap_id_migrate.app_error",
    "translation": "nem lehet migrálni."
  },
  {
    "id": "ent.ldap_groups.reachable_groups_error",
    "translation": "hiba a felhasználó csoportjainak lekérésekor"
  },
  {
    "id": "ent.ldap_groups.no_rows",
    "translation": "Nem található az uid-val egyező csoport"
  },
  {
    "id": "ent.ldap_groups.members_of_group_error",
    "translation": "hiba a csoport tagok lekérésekor"
  },
  {
    "id": "ent.ldap_groups.groups_search_error",
    "translation": "hiba az ldap csoportok lekérésekor"
  },
  {
    "id": "ent.ldap_groups.group_search_error",
    "translation": "hiba az ldap csoport lekérésekor"
  },
  {
    "id": "ent.ldap.validate_guest_filter.app_error",
    "translation": "Érvénytelen AD/LDAP vendég szűrő."
  },
  {
    "id": "ent.ldap.validate_filter.app_error",
    "translation": "Érvénytelen AD/LDAP szűrő."
  },
  {
    "id": "ent.ldap.validate_admin_filter.app_error",
    "translation": "Érvénytelen AD/LDAP Admin szűrő."
  },
  {
    "id": "ent.ldap.syncronize.search_failure_size_exceeded.app_error",
    "translation": "Méret korlát túllépve. Próbálja meg ellenőrizni a [maximális oldalméretet](https://docs.mattermost.com/deployment/sso-ldap.html#i-see-the-log-error-ldap-result-code-4-size-limit-exceeded)."
  },
  {
    "id": "ent.ldap.syncronize.search_failure.app_error",
    "translation": "Nem sikerült a felhasználók keresése az AD/LDAP-ban. Ellenőrizze, hogy a Mattermost szerver képes-e csatlakozni az AD/LDAP szerverhez, és próbálja újra."
  },
  {
    "id": "ent.ldap.syncronize.populate_syncables",
    "translation": "hiba történt a szinkronizálhatók kitöltésekor"
  },
  {
    "id": "ent.ldap.syncronize.get_all_groups.app_error",
    "translation": "hiba a csoportok lekérésekor."
  },
  {
    "id": "ent.ldap.syncronize.get_all.app_error",
    "translation": "Nem sikerült minden felhasználót lekérni az AD/LDAP használatával."
  },
  {
    "id": "ent.ldap.syncronize.delete_group_constained_memberships",
    "translation": "hiba történt a csapat vagy csatornatagság törlésekor"
  },
  {
    "id": "ent.ldap.save_user.username_exists.ldap_app_error",
    "translation": "Ezzel a felhasználónévvel már létezik fiók. Kérjük, lépjen kapcsolatba rendszergazdájával."
  },
  {
    "id": "ent.ldap.save_user.email_exists.ldap_app_error",
    "translation": "Ez a fiók nem használ AD/LDAP hitelesítést. Kérjük jelentkezzen be e-maillel és jelszóval."
  },
  {
    "id": "ent.ldap.no.users.checkcertificate",
    "translation": "Nem található LDAP felhasználó, ellenőrizze a felhasználói szűrőt és a tanúsítványokat."
  },
  {
    "id": "ent.ldap.do_login.x509.app_error",
    "translation": "Hiba a kulcspár létrehozásakor"
  },
  {
    "id": "ent.ldap.do_login.user_not_registered.app_error",
    "translation": "Felhasználó nincs regisztrálva az AD/LDAP szerveren."
  },
  {
    "id": "ent.ldap.do_login.user_filtered.app_error",
    "translation": "Az Ön AD/LDAP fiókjának nincs jogosultsága, hogy használja ezt a Mattermost szervert. Kérje meg a rendszergazdát, hogy ellenőrizze az AD/LDAP felhasználói szűrőt."
  },
  {
    "id": "ent.ldap.do_login.unable_to_connect.app_error",
    "translation": "Nem sikerült csatlakozni az AD/LDAP szerverhez."
  },
  {
    "id": "ent.ldap.do_login.search_ldap_server.app_error",
    "translation": "Nem sikerült megkeresni az AD/LDAP szervert."
  },
  {
    "id": "ent.ldap.do_login.matched_to_many_users.app_error",
    "translation": "A megadott felhasználónév több felhasználónak felel meg."
  },
  {
    "id": "ent.ldap.do_login.licence_disable.app_error",
    "translation": "Az AD/LDAP funkcionalitást a jelenlegi licenc letiltotta. Az enterprise licenc frissítésével kapcsolatban forduljon a rendszergazdához."
  },
  {
    "id": "ent.ldap.do_login.key.app_error",
    "translation": "Hiba történt az LDAP TLS kulcs fájl betöltésekor."
  },
  {
    "id": "ent.ldap.do_login.invalid_password.app_error",
    "translation": "Érvénytelen jelszó."
  },
  {
    "id": "ent.ldap.do_login.certificate.app_error",
    "translation": "Hiba történt az LDAP TLS tanúsítvány fájl betöltése közben."
  },
  {
    "id": "ent.ldap.do_login.bind_admin_user.app_error",
    "translation": "Nem lehet az AD/LDAP kiszolgálóhoz csatlakozni. Jelölje be a BindUsername és a BindPassword elemeket."
  },
  {
    "id": "ent.ldap.disabled.app_error",
    "translation": "AD/LDAP letiltva vagy a licence nem támogatja a AD/LDAP-ot."
  },
  {
    "id": "ent.ldap.create_fail",
    "translation": "Nem sikerült létrehozni LDAP felhasználót."
  },
  {
    "id": "ent.ldap.app_error",
    "translation": "Az ldap interfész nil volt."
  },
  {
    "id": "ent.jobs.start_synchronize_job.timeout",
    "translation": "Elérte az AD/LDAP szinkronizálási munka időtúllépését."
  },
  {
    "id": "app.system.get_by_name.app_error",
    "translation": "Nem található a rendszerváltozó."
  },
  {
    "id": "app.system.get.app_error",
    "translation": "Hiba lépett fel a rendszer tulajdonságok megkeresésekor."
  },
  {
    "id": "app.submit_interactive_dialog.json_error",
    "translation": "Hiba történt az interaktív párbeszédpanel JSON kódolásakor."
  },
  {
    "id": "app.status.get.missing.app_error",
    "translation": "Nem létezik elem ehhez az állapothoz bejegyzés."
  },
  {
    "id": "app.status.get.app_error",
    "translation": "Hiba lépett fel az állapot lekérésekor."
  },
  {
    "id": "app.sharedchannel.dm_channel_creation.internal_error",
    "translation": "Hiba történt közvetlen megosztott csatorna létrehozása közben."
  },
  {
    "id": "app.session.update_device_id.app_error",
    "translation": "Nem sikerült frissíteni az eszköz azonosítót."
  },
  {
    "id": "app.session.save.existing.app_error",
    "translation": "Nem sikerült frissíteni a meglévő munkamenetet."
  },
  {
    "id": "app.session.save.app_error",
    "translation": "Nem sikerült menteni a munkamenetet."
  },
  {
    "id": "app.session.remove_all_sessions_for_team.app_error",
    "translation": "Nem sikerült eltávolítani az összes munkamenetet."
  },
  {
    "id": "app.session.remove.app_error",
    "translation": "Nem sikerült eltávolítani a munkamenetet."
  },
  {
    "id": "app.session.permanent_delete_sessions_by_user.app_error",
    "translation": "Nem sikerült eltávolítani a felhasználó munkamaneteit."
  },
  {
    "id": "app.session.get_sessions.app_error",
    "translation": "Hiba lépett fel a felhasználói munkamenetek keresésekor."
  },
  {
    "id": "app.session.get.app_error",
    "translation": "Hiba lépett fel a munkamenet keresésekor."
  },
  {
    "id": "app.session.analytics_session_count.app_error",
    "translation": "Nem sikerült megszámolni a munkameneteket."
  },
  {
    "id": "app.select_error",
    "translation": "kiválasztás hiba"
  },
  {
    "id": "app.schemes.is_phase_2_migration_completed.not_completed.app_error",
    "translation": "Ez az API végpont nem elérhető mivel a szükséges migrációk még nem lettek befejezve."
  },
  {
    "id": "app.scheme.save.invalid_scheme.app_error",
    "translation": "A megadott séma érvénytelen."
  },
  {
    "id": "app.scheme.save.app_error",
    "translation": "Nem sikerült létrehozni a sémát."
  },
  {
    "id": "app.scheme.permanent_delete_all.app_error",
    "translation": "Nem sikerült véglegesen törölni a sémákat."
  },
  {
    "id": "app.scheme.get.app_error",
    "translation": "Nem sikerült lekérni a sémát."
  },
  {
    "id": "app.scheme.delete.app_error",
    "translation": "Nem sikerült törölni ezt a sémát."
  },
  {
    "id": "app.save_config.app_error",
    "translation": "Hiba lépett fel a beállítások mentése közben."
  },
  {
    "id": "app.role.save.invalid_role.app_error",
    "translation": "A szerepkör nem volt érvényes."
  },
  {
    "id": "app.role.save.insert.app_error",
    "translation": "Nem sikerült elmenteni az új szerepkört."
  },
  {
    "id": "app.role.permanent_delete_all.app_error",
    "translation": "Nem sikerült véglegesen törölni az összes szerepkört."
  },
  {
    "id": "app.role.get_by_names.app_error",
    "translation": "Nem sikerült lekérni a szerepköröket."
  },
  {
    "id": "app.role.get_by_name.app_error",
    "translation": "Nem sikerült lekérni a szerepkört."
  },
  {
    "id": "app.role.get.app_error",
    "translation": "Nem sikerült lekérni a szerepkört."
  },
  {
    "id": "app.role.check_roles_exist.role_not_found",
    "translation": "A megadott szerepkör nem létezik"
  },
  {
    "id": "app.recover.save.app_error",
    "translation": "Nem sikerült elmenteni a tokent."
  },
  {
    "id": "app.recover.delete.app_error",
    "translation": "Nem sikerült törölni a tokent."
  },
  {
    "id": "app.reaction.save.save.app_error",
    "translation": "Nem sikerült elmenteni a reakciót."
  },
  {
    "id": "app.reaction.get_for_post.app_error",
    "translation": "Nem sikerült lekérni a reakciókat a bejegyzéshez."
  },
  {
    "id": "app.reaction.delete_all_with_emoji_name.get_reactions.app_error",
    "translation": "Nem sikerült lekérni az összes reakciót ezzel az emoji névvel."
  },
  {
    "id": "app.reaction.bulk_get_for_post_ids.app_error",
    "translation": "Nem sikerült lekérni a reakciókat a bejegyzéshez."
  },
  {
    "id": "app.preference.save.updating.app_error",
    "translation": "Hiba merült fel a beállítások frissítése közben."
  },
  {
    "id": "app.preference.permanent_delete_by_user.app_error",
    "translation": "Hiba merült fel a beállítások törlése közben."
  },
  {
    "id": "app.preference.get_category.app_error",
    "translation": "Hiba merült fel a beállítások keresése közben."
  },
  {
    "id": "app.preference.get_all.app_error",
    "translation": "Hiba merült fel a beállítások keresése közben."
  },
  {
    "id": "app.preference.get.app_error",
    "translation": "Hiba merült fel a beállítások keresése közben."
  },
  {
    "id": "app.preference.delete.app_error",
    "translation": "Hiba merült fel a beállítások törlése közben."
  },
  {
    "id": "app.post.update.app_error",
    "translation": "Nem sikerült frissíteni a bejegyzést."
  },
  {
    "id": "app.post.search.app_error",
    "translation": "Hiba a bejegyzések keresésekor"
  },
  {
    "id": "app.post.save.existing.app_error",
    "translation": "Nem sikerült frissíteni egy már létező bejegyzést."
  },
  {
    "id": "app.post.save.app_error",
    "translation": "Nem sikerült elmenteni a bejegyzést."
  },
  {
    "id": "app.post.permanent_delete_by_user.app_error",
    "translation": "Nem sikerült kiválasztani a törlendő bejegyzéseket a felhasználóhoz."
  },
  {
    "id": "app.post.permanent_delete_by_channel.app_error",
    "translation": "Nem sikerült törölni a bejegyzéseket csatornánként."
  },
  {
    "id": "app.post.overwrite.app_error",
    "translation": "Nem sikerült felülírni a bejegyzést."
  },
  {
    "id": "app.post.get_root_posts.app_error",
    "translation": "Nem sikerült lekérni a bejegyzéseket a csatornához."
  },
  {
    "id": "app.post.get_posts_since.app_error",
    "translation": "Nem sikerült lekérni a bejegyzéseket a csatornához."
  },
  {
    "id": "app.post.get_posts_created_at.app_error",
    "translation": "Nem sikerült lekérni a bejegyzéseket a csatornához."
  },
  {
    "id": "app.post.get_posts_batch_for_indexing.get.app_error",
    "translation": "Nem sikerült lekérni a bejegyzéscsomagot indexeléshez."
  },
  {
    "id": "app.post.get_posts_around.get.app_error",
    "translation": "Nem sikerült lekérni a bejegyzéseket a csatornához."
  },
  {
    "id": "app.post.get_posts.app_error",
    "translation": "Túllépte a lapozás korlátját."
  },
  {
    "id": "app.post.get_post_after_time.app_error",
    "translation": "Nem sikerült lekérni az időhöz kötött bejegyzést."
  },
  {
    "id": "app.post.get_flagged_posts.app_error",
    "translation": "Nem sikerült lekérni a megjelölt bejegyzéseket."
  },
  {
    "id": "app.post.get_files_batch_for_indexing.get.app_error",
    "translation": "Nem sikerült lekérni a fájlcsomagot indexeléshez."
  },
  {
    "id": "app.post.get_direct_posts.app_error",
    "translation": "Nem sikerült lekérni a közvetlen bejegyzéseket."
  },
  {
    "id": "app.post.get.app_error",
    "translation": "Nem sikerült lekérni a bejegyzést."
  },
  {
    "id": "app.post.delete.app_error",
    "translation": "Nem sikerült törölni a bejegyzést."
  },
  {
    "id": "app.post.analytics_user_counts_posts_by_day.app_error",
    "translation": "Nem sikerült lekérni a bejegyzésekkel rendelkező felhasználók számát."
  },
  {
    "id": "app.post.analytics_posts_count_by_day.app_error",
    "translation": "Nem sikerült lekérni a bejegyzések számát naponként."
  },
  {
    "id": "app.post.analytics_posts_count.app_error",
    "translation": "Nem sikerült lekérni a bejegyzések számát."
  },
  {
    "id": "app.plugin_store.save.app_error",
    "translation": "Nem sikerült menteni vagy frissíteni a plugin kulcs értéket."
  },
  {
    "id": "app.plugin_store.list.app_error",
    "translation": "Nem sikerült listázni az összes plugin kulcsot."
  },
  {
    "id": "app.plugin_store.get.app_error",
    "translation": "Nem sikerült lekérni a plugin kulcs értéket."
  },
  {
    "id": "app.plugin_store.delete.app_error",
    "translation": "Nem sikerült törölni a plugin kulcs értéket."
  },
  {
    "id": "app.plugin.write_file.saving.app_error",
    "translation": "Hiba történt a fájl mentésekor."
  },
  {
    "id": "app.plugin.write_file.read.app_error",
    "translation": "Hiba történt a fájl olvasásakor."
  },
  {
    "id": "app.plugin.webapp_bundle.app_error",
    "translation": "Nem sikerült generálni plugin webapp csomagot."
  },
  {
    "id": "app.plugin.upload_disabled.app_error",
    "translation": "A pluginok és/vagy plugin feltöltések le lettek tiltva."
  },
  {
    "id": "app.plugin.sync.read_local_folder.app_error",
    "translation": "Hiba történt a helyi plugin könyvtár olvasása közben."
  },
  {
    "id": "app.plugin.sync.list_filestore.app_error",
    "translation": "Hiba történt a fájlok plugin mappából olvasása közben a fájltárban."
  },
  {
    "id": "app.plugin.store_signature.app_error",
    "translation": "Nme sikerült tárolni a plugin aláírást a beállított fájltárba."
  },
  {
    "id": "app.plugin.store_bundle.app_error",
    "translation": "Nme sikerült tárolni a plugint a beállított fájltárba."
  },
  {
    "id": "app.plugin.signature_decode.app_error",
    "translation": "Nem sikerült dekódolni a base64 aláírást."
  },
  {
    "id": "app.plugin.restart.app_error",
    "translation": "Nem sikerült újraindítani a plugint a frissítésnél."
  },
  {
    "id": "app.plugin.remove_bundle.app_error",
    "translation": "Nem sikerült eltávolítani a plugin csomagot a fájltárból."
  },
  {
    "id": "app.plugin.remove.app_error",
    "translation": "Nem sikerült törölni a plugint."
  },
  {
    "id": "app.plugin.not_installed.app_error",
    "translation": "Plugin nincs telepítve."
  },
  {
    "id": "app.plugin.mvdir.app_error",
    "translation": "Nem lehet áthelyezni a plugint az átmeneti könyvtárból a cél helyre. Talán egy másik plugin használja ugyanazt a könyvtárt."
  },
  {
    "id": "app.plugin.modify_saml.app_error",
    "translation": "Nem lehet módosítani a saml fájlokat."
  },
  {
    "id": "app.plugin.marketplace_plugins.signature_not_found.app_error",
    "translation": "Nem található a kért piactér plugin aláírás."
  },
  {
    "id": "app.plugin.marketplace_plugins.not_found.app_error",
    "translation": "Nem található a kért piactér plugin."
  },
  {
    "id": "app.plugin.marketplace_plugin_request.app_error",
    "translation": "Nem sikerült dekódolni a piactér plugin kérést."
  },
  {
    "id": "app.plugin.marketplace_disabled.app_error",
    "translation": "A piactér le van tiltva. Kérjük ellenőrizze a naplókat a részletekért."
  },
  {
    "id": "app.plugin.marketplace_client.failed_to_fetch",
    "translation": "Nem sikerült lekérni a pluginokat a piactér szerverről."
  },
  {
    "id": "app.plugin.marketplace_client.app_error",
    "translation": "Nem sikerült létrehozni a piactér klienst."
  },
  {
    "id": "app.plugin.manifest.app_error",
    "translation": "Nem található a kibontott plugin manifestje."
  },
  {
    "id": "app.plugin.invalid_version.app_error",
    "translation": "A plugin verziót nem lehetett értelmezni."
  },
  {
    "id": "app.plugin.invalid_id.app_error",
    "translation": "A plugin azonosító legalább {{.Min}} karakter, legfeljebb {{.Max}} karakter lehet és egyeznie kell {{.Regex}} mintára."
  },
  {
    "id": "app.plugin.install_marketplace_plugin.app_error",
    "translation": "Nem sikerült telepíteni a piactér plugint."
  },
  {
    "id": "app.plugin.install_id_failed_remove.app_error",
    "translation": "Nem sikerült telepíteni a plugint. Egy plugin ugyanezzel az azonosítóval már telepítve van és nem sikerült eltávolítani."
  },
  {
    "id": "app.plugin.install_id.app_error",
    "translation": "Nem sikerült telepíteni a plugint. Egy plugin ugyanezzel az azonosítóval már telepítve van."
  },
  {
    "id": "app.plugin.install.app_error",
    "translation": "Nem sikerült telepíteni a plugint."
  },
  {
    "id": "app.plugin.get_statuses.app_error",
    "translation": "Nem sikerült lekérni a plugin állapotokat."
  },
  {
    "id": "app.plugin.get_public_key.get_file.app_error",
    "translation": "Hiba történt a nyilvános kulcs tárból történő lekérése során."
  },
  {
    "id": "app.plugin.get_plugins.app_error",
    "translation": "Nem sikerült lekérni az aktív pluginokat."
  },
  {
    "id": "app.plugin.get_cluster_plugin_statuses.app_error",
    "translation": "Nem sikerült beolvasni a plugin állapotokat a fürtből."
  },
  {
    "id": "app.plugin.flag_managed.app_error",
    "translation": "Nem lehet beállítani a bővítményt úgy, hogy a fájltár kezelje."
  },
  {
    "id": "app.plugin.filesystem.app_error",
    "translation": "Fájlrendszer hiba történt."
  },
  {
    "id": "app.plugin.extract.app_error",
    "translation": "Hiba történt a plugin csomag kicsomagolásakor."
  },
  {
    "id": "app.plugin.disabled.app_error",
    "translation": "Pluginok letiltásra kerültek. Kérjük ellenőrizze a naplókat a részletekért."
  },
  {
    "id": "app.plugin.delete_public_key.delete.app_error",
    "translation": "Hiba történt a nyilvános kulcs törlése közben."
  },
  {
    "id": "app.plugin.deactivate.app_error",
    "translation": "Nem sikerült letiltani a bővitményt."
  },
  {
    "id": "app.plugin.config.app_error",
    "translation": "Hiba történt a bővítmény állapotának konfigurációba mentésekor."
  },
  {
    "id": "app.plugin.cluster.save_config.app_error",
    "translation": "A config.json fájl bővítmény konfigurációját manuálisan kell frissíteni, ha fürtözés használata mellett használja a ReadOnlyConfig kapcsolót."
  },
  {
    "id": "app.oauth.update_app.updating.app_error",
    "translation": "Hiba történt az alkalmazás frissítése során."
  },
  {
    "id": "app.oauth.update_app.find.app_error",
    "translation": "Nem található a frissítendő meglévő alkalmazás."
  },
  {
    "id": "app.oauth.save_app.save.app_error",
    "translation": "Nem sikerült elmenteni az alkalmazást."
  },
  {
    "id": "app.oauth.save_app.existing.app_error",
    "translation": "Le kell futtatni a meglévő alkalmazás frissítését."
  },
  {
    "id": "app.oauth.remove_access_data.app_error",
    "translation": "Nem sikerült eltávolítani a hozzáférési tokent."
  },
  {
    "id": "app.oauth.permanent_delete_auth_data_by_user.app_error",
    "translation": "Nem sikerült eltávolítani a hitelesítési kódot."
  },
  {
    "id": "app.oauth.get_apps.find.app_error",
    "translation": "Hiba történt az OAuth2 alkalmazások keresésekor."
  },
  {
    "id": "app.oauth.get_app_by_user.find.app_error",
    "translation": "Nem található egy meglévő alkalmazás sem."
  },
  {
    "id": "app.oauth.get_app.finding.app_error",
    "translation": "Hiba történt az alkalmazás keresésekor."
  },
  {
    "id": "app.oauth.get_app.find.app_error",
    "translation": "Nem található a kért alkalmazás."
  },
  {
    "id": "app.oauth.get_access_data_by_user_for_app.app_error",
    "translation": "Hiba történt az összes hozzáférési token keresésekor."
  },
  {
    "id": "app.oauth.delete_app.app_error",
    "translation": "Hiba történt az OAuth2 alkalmazás törlésekor."
  },
  {
    "id": "app.notification.subject.notification.full",
    "translation": "[{{ .SiteName }}] Értesítés a {{ .TeamName}} csapatban {{.Year}}-{{.Month}}-{{.Day}} napon"
  },
  {
    "id": "app.notification.subject.group_message.generic",
    "translation": "[{{ .SiteName}}] Új csoportos üzenet {{.Year}}-{{.Month}}-{{.Day}} napon"
  },
  {
    "id": "model.upload_session.is_valid.filename.app_error",
    "translation": "Érvénytelen érték a Filename -nek"
  },
  {
    "id": "model.upload_session.is_valid.file_size.app_error",
    "translation": "Érvénytelen érték a FileSize -nak"
  },
  {
    "id": "model.upload_session.is_valid.file_offset.app_error",
    "translation": "Érvénytelen érték a FileOffset -nek"
  },
  {
    "id": "model.upload_session.is_valid.create_at.app_error",
    "translation": "Érvénytelen érték a CreateAt -nek"
  },
  {
    "id": "model.upload_session.is_valid.channel_id.app_error",
    "translation": "Érvénytelen érték a ChannelId -nak."
  },
  {
    "id": "model.token.is_valid.size",
    "translation": "Érvénytelen token."
  },
  {
    "id": "model.token.is_valid.expiry",
    "translation": "Érvénytelen token lejárat"
  },
  {
    "id": "model.team_member.is_valid.user_id.app_error",
    "translation": "Érvénytelen felhasználó azonosító."
  },
  {
    "id": "model.team_member.is_valid.team_id.app_error",
    "translation": "Érvénytelen csapat azonosító."
  },
  {
    "id": "model.team.is_valid.url.app_error",
    "translation": "Érvénytelen URL azonosító."
  },
  {
    "id": "model.team.is_valid.update_at.app_error",
    "translation": "A frissítés idejének érvényes időnek kell lennie."
  },
  {
    "id": "model.team.is_valid.type.app_error",
    "translation": "Érvénytelen típus."
  },
  {
    "id": "model.team.is_valid.reserved.app_error",
    "translation": "Ez az URL nem érhető el. Kérjük, próbálkozzon másikkal."
  },
  {
    "id": "model.team.is_valid.name.app_error",
    "translation": "Érvénytelen név."
  },
  {
    "id": "model.team.is_valid.invite_id.app_error",
    "translation": "Érvénytelen meghívó azonosító."
  },
  {
    "id": "model.team.is_valid.id.app_error",
    "translation": "Érvénytelen azonosító."
  },
  {
    "id": "model.team.is_valid.email.app_error",
    "translation": "Érvénytelen e-mail."
  },
  {
    "id": "model.team.is_valid.domains.app_error",
    "translation": "Érvénytelen engedélyezett domainek."
  },
  {
    "id": "model.team.is_valid.description.app_error",
    "translation": "Érvénytelen leírás."
  },
  {
    "id": "model.team.is_valid.create_at.app_error",
    "translation": "A létrehozás idejének érvényes időnek kell lennie."
  },
  {
    "id": "model.team.is_valid.company.app_error",
    "translation": "Érvénytelen vállalat név."
  },
  {
    "id": "model.team.is_valid.characters.app_error",
    "translation": "A névnek legalább 2 kisbetűs alfanumerikus karakterből kell állnia."
  },
  {
    "id": "model.search_params_list.is_valid.include_deleted_channels.app_error",
    "translation": "Az összes IncludeDeletedChannels paraméternek azonos értékkel kell rendelkeznie."
  },
  {
    "id": "model.reaction.is_valid.user_id.app_error",
    "translation": "Érvénytelen felhasználó azonosító."
  },
  {
    "id": "model.reaction.is_valid.update_at.app_error",
    "translation": "A frissítés idejének érvényes időnek kell lennie."
  },
  {
    "id": "model.reaction.is_valid.post_id.app_error",
    "translation": "Érvénytelen bejegyzés azonosító."
  },
  {
    "id": "model.reaction.is_valid.emoji_name.app_error",
    "translation": "Érvénytelen emoji név."
  },
  {
    "id": "model.reaction.is_valid.create_at.app_error",
    "translation": "A létrehozás idejének érvényes időnek kell lennie."
  },
  {
    "id": "model.preference.is_valid.value.app_error",
    "translation": "Az érték túl hosszú."
  },
  {
    "id": "model.preference.is_valid.theme.app_error",
    "translation": "Érvénytelen téma."
  },
  {
    "id": "model.preference.is_valid.name.app_error",
    "translation": "Érvénytelen név."
  },
  {
    "id": "model.preference.is_valid.id.app_error",
    "translation": "Érvénytelen felhasználó azonosító."
  },
  {
    "id": "model.preference.is_valid.category.app_error",
    "translation": "Érvénytelen kategória."
  },
  {
    "id": "model.post.is_valid.user_id.app_error",
    "translation": "Érvénytelen felhasználó azonosító."
  },
  {
    "id": "model.post.is_valid.update_at.app_error",
    "translation": "A frissítés idejének érvényes időnek kell lennie."
  },
  {
    "id": "model.post.is_valid.type.app_error",
    "translation": "Érvénytelen típus."
  },
  {
    "id": "model.post.is_valid.root_id.app_error",
    "translation": "Érvénytelen gyökér azonosító."
  },
  {
    "id": "model.post.is_valid.props.app_error",
    "translation": "Érvénytelen tulajdonságok."
  },
  {
    "id": "model.post.is_valid.original_id.app_error",
    "translation": "Érvénytelen eredeti azonosító."
  },
  {
    "id": "model.post.is_valid.msg.app_error",
    "translation": "Érvénytelen üzenet."
  },
  {
    "id": "model.post.is_valid.id.app_error",
    "translation": "Érvénytelen azonosító."
  },
  {
    "id": "model.post.is_valid.hashtags.app_error",
    "translation": "Érvénytelen ujjlenyomatok."
  },
  {
    "id": "model.post.is_valid.filenames.app_error",
    "translation": "Érvénytelen fájlnevek."
  },
  {
    "id": "model.post.is_valid.file_ids.app_error",
    "translation": "Érvénytelen fájl azonosítók. Ne feledje, hogy a feltöltések legfeljebb 10 fájlra korlátozódnak. Kérjük, további fájlokhoz használjon további bejegyzéseket."
  },
  {
    "id": "model.post.is_valid.create_at.app_error",
    "translation": "A létrehozás idejének érvényes időnek kell lennie."
  },
  {
    "id": "model.post.is_valid.channel_id.app_error",
    "translation": "Érvénytelen csatorna azonosító."
  },
  {
    "id": "model.post.channel_notifications_disabled_in_channel.message",
    "translation": "A csatorna értesítések le vannak tiltva a {{.ChannelName}} csatornában. A {{.Mention}} nem aktivált értesítést."
  },
  {
    "id": "model.plugin_kvset_options.is_valid.old_value.app_error",
    "translation": "Érvénytelen régi érték, nem szabad beállítani, ha a művelet nem elemi."
  },
  {
    "id": "model.plugin_key_value.is_valid.plugin_id.app_error",
    "translation": "Érvénytelen plugin azonosít, minimum {{.Min}} és legfeljebb {{.Max}} karakter hosszú lehet."
  },
  {
    "id": "model.plugin_key_value.is_valid.key.app_error",
    "translation": "Érvénytelen kulcs, minimum {{.Min}} és maximum {{.Max}} karakter hosszú lehet."
  },
  {
    "id": "model.plugin_command_error.error.app_error",
    "translation": "A /{{.Command}} pluginja nem működik. Kérjük, lépjen kapcsolatba a rendszergazdával"
  },
  {
    "id": "model.plugin_command_crash.error.app_error",
    "translation": "/{{.Command}} paranccsal összeomlott a {{.PluginId}} plugin. Kérjük, lépjen kapcsolatba a rendszergazdával"
  },
  {
    "id": "model.plugin_command.error.app_error",
    "translation": "Hiba történt ezen parancs végrehajtása közben."
  },
  {
    "id": "model.outgoing_hook.username.app_error",
    "translation": "Érvénytelen felhasználónév."
  },
  {
    "id": "model.outgoing_hook.is_valid.words.app_error",
    "translation": "Érvénytelen kulcsszavak."
  },
  {
    "id": "model.outgoing_hook.is_valid.user_id.app_error",
    "translation": "Érvénytelen felhasználó azonosító."
  },
  {
    "id": "model.outgoing_hook.is_valid.url.app_error",
    "translation": "Érvénytelen visszahívási URL-ek. Mindegyiknek érvényes URL-nek kell lennie, és a következővel kell kezdődnie: http:// vagy https://."
  },
  {
    "id": "model.outgoing_hook.is_valid.update_at.app_error",
    "translation": "A frissítés idejének érvényes időnek kell lennie."
  },
  {
    "id": "model.outgoing_hook.is_valid.trigger_words.app_error",
    "translation": "Érvénytelen kulcsszavak."
  },
  {
    "id": "model.outgoing_hook.is_valid.token.app_error",
    "translation": "Érvénytelen token."
  },
  {
    "id": "model.outgoing_hook.is_valid.team_id.app_error",
    "translation": "Érvénytelen csapat azonosító."
  },
  {
    "id": "model.outgoing_hook.is_valid.id.app_error",
    "translation": "Érvénytelen azonosító."
  },
  {
    "id": "model.outgoing_hook.is_valid.display_name.app_error",
    "translation": "Érvénytelen cím."
  },
  {
    "id": "model.outgoing_hook.is_valid.description.app_error",
    "translation": "Érvénytelen leírás."
  },
  {
    "id": "model.outgoing_hook.is_valid.create_at.app_error",
    "translation": "A létrehozás idejének érvényes időnek kell lennie."
  },
  {
    "id": "model.outgoing_hook.is_valid.content_type.app_error",
    "translation": "Érvénytelen érték a content_type -nak."
  },
  {
    "id": "model.outgoing_hook.is_valid.channel_id.app_error",
    "translation": "Érvénytelen csatorna azonosító."
  },
  {
    "id": "model.outgoing_hook.is_valid.callback.app_error",
    "translation": "Érvénytelen visszahívás URL-ek."
  },
  {
    "id": "model.outgoing_hook.icon_url.app_error",
    "translation": "Érvénytelen ikon."
  },
  {
    "id": "model.oauth.is_valid.update_at.app_error",
    "translation": "A frissítés idejének érvényes időnek kell lennie."
  },
  {
    "id": "model.oauth.is_valid.name.app_error",
    "translation": "Érvénytelen név."
  },
  {
    "id": "model.oauth.is_valid.icon_url.app_error",
    "translation": "Az ikon URL-jének érvényes URL-nek kell lennie, és a következővel kell kezdődnie: http:// vagy https://."
  },
  {
    "id": "model.oauth.is_valid.homepage.app_error",
    "translation": "A kezdőlapnak érvényes URL-nek kell lennie, és a következővel kell kezdődnie: http:// vagy https://."
  },
  {
    "id": "model.oauth.is_valid.description.app_error",
    "translation": "Érvénytelen leírás."
  },
  {
    "id": "model.oauth.is_valid.creator_id.app_error",
    "translation": "Érvénytelen létrehozó azonosító."
  },
  {
    "id": "model.oauth.is_valid.create_at.app_error",
    "translation": "A létrehozás idejének érvényes időnek kell lennie."
  },
  {
    "id": "model.oauth.is_valid.client_secret.app_error",
    "translation": "Érvénytelen kliens titok."
  },
  {
    "id": "model.oauth.is_valid.callback.app_error",
    "translation": "A visszahívási URL-nek érvényes URL-nek kell lennie, és a következővel kell kezdődnie: http:// vagy https://."
  },
  {
    "id": "model.oauth.is_valid.app_id.app_error",
    "translation": "Érvénytelen alkalmazás azonosító."
  },
  {
    "id": "model.link_metadata.is_valid.url.app_error",
    "translation": "A Link metaadat URL-t be kell állítani."
  },
  {
    "id": "model.link_metadata.is_valid.type.app_error",
    "translation": "Érvénytelen link metaadat típus."
  },
  {
    "id": "model.link_metadata.is_valid.timestamp.app_error",
    "translation": "A link metaadat időbélyeg nem lehet nulla, és a legközelebbi órára kell kerekíteni."
  },
  {
    "id": "model.link_metadata.is_valid.data_type.app_error",
    "translation": "A link metaadat adata nem egyezik a megadott típussal."
  },
  {
    "id": "model.link_metadata.is_valid.data.app_error",
    "translation": "A link metaadat adata nem lehet nil."
  },
  {
    "id": "model.license_record.is_valid.id.app_error",
    "translation": "Érvénytelen érték az azonosítóhoz egy licence feltöltésekor."
  },
  {
    "id": "model.license_record.is_valid.create_at.app_error",
    "translation": "Érvénytelen érték a create_at -hez a licence feltöltésekor."
  },
  {
    "id": "model.job.is_valid.type.app_error",
    "translation": "Érvénytelen munka típus."
  },
  {
    "id": "model.job.is_valid.status.app_error",
    "translation": "Érvénytelen munka állapot."
  },
  {
    "id": "model.job.is_valid.id.app_error",
    "translation": "Érvénytelen munka azonosító."
  },
  {
    "id": "model.job.is_valid.create_at.app_error",
    "translation": "A létrehozás idejének érvényesnek kell lennie."
  },
  {
    "id": "model.incoming_hook.username.app_error",
    "translation": "Érvénytelen felhasználónév."
  },
  {
    "id": "model.incoming_hook.user_id.app_error",
    "translation": "Érvénytelen felhasználó azonosító."
  },
  {
    "id": "model.incoming_hook.update_at.app_error",
    "translation": "A frissítés idejének érvényesnek kell lennie."
  },
  {
    "id": "model.incoming_hook.team_id.app_error",
    "translation": "Érvénytelen csapat azonosító."
  },
  {
    "id": "model.incoming_hook.parse_data.app_error",
    "translation": "Nem lehet feldolgozni a bejövő adatokat."
  },
  {
    "id": "model.incoming_hook.id.app_error",
    "translation": "Érvénytelen azonosító."
  },
  {
    "id": "model.incoming_hook.icon_url.app_error",
    "translation": "Érvénytelen bejegyzés ikon."
  },
  {
    "id": "model.incoming_hook.display_name.app_error",
    "translation": "Érvénytelen cím."
  },
  {
    "id": "model.incoming_hook.description.app_error",
    "translation": "Érvénytelen leírás."
  },
  {
    "id": "model.incoming_hook.create_at.app_error",
    "translation": "A létrehozás idejének érvényesnek kell lennie."
  },
  {
    "id": "model.incoming_hook.channel_id.app_error",
    "translation": "Érvénytelen csatorna azonosító."
  },
  {
    "id": "model.guest.is_valid.emails.app_error",
    "translation": "Érvénytelen e-mailek."
  },
  {
    "id": "model.guest.is_valid.email.app_error",
    "translation": "Érvénytelen e-mail."
  },
  {
    "id": "model.guest.is_valid.channels.app_error",
    "translation": "Érvénytelen csatornák."
  },
  {
    "id": "model.guest.is_valid.channel.app_error",
    "translation": "Érvénytelen csatorna."
  },
  {
    "id": "model.group_syncable.syncable_id.app_error",
    "translation": "érvénytelen szinkronizálható azonosító a csoport szinkronizálhatóhoz."
  },
  {
    "id": "model.group_syncable.group_id.app_error",
    "translation": "érvénytelen csoport azonosító a csoport szinkronizálhatóhoz."
  },
  {
    "id": "model.group_member.user_id.app_error",
    "translation": "érvénytelen felhasználó azonosító tulajdonság a csoporthoz."
  },
  {
    "id": "model.group_member.group_id.app_error",
    "translation": "érvénytelen csoport azonosító tulajdonság a csoporthoz."
  },
  {
    "id": "model.group.update_at.app_error",
    "translation": "érvénytelen frissítés idő tulajdonság a csoporthoz."
  },
  {
    "id": "model.group.source.app_error",
    "translation": "érvénytelen forrás tulajdonság a csoporthoz."
  },
  {
    "id": "model.group.remote_id.app_error",
    "translation": "érvénytelen távoli azonosító tulajdonság a csoporthoz."
  },
  {
    "id": "model.group.name.invalid_length.app_error",
    "translation": "A névnek 1–64 kisbetűs alfanumerikus karakterből kell állnia."
  },
  {
    "id": "model.group.name.invalid_chars.app_error",
    "translation": "érvénytelen karakterek a név tulajdonságban a csoportnál"
  },
  {
    "id": "model.group.name.app_error",
    "translation": "érvénytelen név tulajdonság a csoportnál."
  },
  {
    "id": "model.group.display_name.app_error",
    "translation": "érvénytelen megjelenítési név tulajdonság a csoportnál."
  },
  {
    "id": "model.group.description.app_error",
    "translation": "érvénytelen létrehozás ideje tulajdonság a csoportnál."
  },
  {
    "id": "model.group.create_at.app_error",
    "translation": "érvénytelen létrehozás ideje tulajdonság a csoportnál."
  },
  {
    "id": "model.file_info.is_valid.user_id.app_error",
    "translation": "Érvénytelen érték: user_id."
  },
  {
    "id": "model.file_info.is_valid.update_at.app_error",
    "translation": "Érvénytelen érték: update_at."
  },
  {
    "id": "model.file_info.is_valid.post_id.app_error",
    "translation": "Érvénytelen érték: post_id."
  },
  {
    "id": "model.file_info.is_valid.path.app_error",
    "translation": "Érvénytelen érték: path."
  },
  {
    "id": "model.file_info.is_valid.id.app_error",
    "translation": "Érvénytelen érték: id."
  },
  {
    "id": "model.file_info.is_valid.create_at.app_error",
    "translation": "Érvénytelen érték: create_at."
  },
  {
    "id": "model.file_info.get.gif.app_error",
    "translation": "Nem sikerült dekódolni a gif-et."
  },
  {
    "id": "model.emoji.user_id.app_error",
    "translation": "Érvénytelen létrehozó azonosító."
  },
  {
    "id": "model.emoji.update_at.app_error",
    "translation": "A frissítés idejének érvényesnek kell lennie."
  },
  {
    "id": "model.emoji.name.app_error",
    "translation": "A névnek 1–64 kisbetűs alfanumerikus karakterből kell állnia."
  },
  {
    "id": "model.emoji.id.app_error",
    "translation": "Érvénytelen emoji azonosító."
  },
  {
    "id": "model.emoji.create_at.app_error",
    "translation": "A létrehozás idejének érvényesnek kell lennie."
  },
  {
    "id": "model.config.is_valid.write_timeout.app_error",
    "translation": "Érvénytelen érték az írási időtúllépésnek."
  },
  {
    "id": "model.config.is_valid.websocket_url.app_error",
    "translation": "A Websocket URL-nek érvényes URL-nek kell lennie és ws:// vagy wss:// kell kezdődnie."
  },
  {
    "id": "model.config.is_valid.webserver_security.app_error",
    "translation": "Érvénytelen érték a webszerver kapcsolat biztonságnál."
  },
  {
    "id": "model.config.is_valid.tls_overwrite_cipher.app_error",
    "translation": "A TLS titkosítás felülírása érvénytelen értéket kapott - Az érvényes értékeket a dokumentációban találja meg."
  },
  {
    "id": "model.config.is_valid.tls_key_file_missing.app_error",
    "translation": "Érvénytelen a TLS kulcs fájl beállítás - Használja a LetsEncrypt beállítást, vagy állítsa be a meglévő kulcs fájl elérési útját."
  },
  {
    "id": "model.config.is_valid.tls_cert_file_missing.app_error",
    "translation": "Érvénytelen a TLS tanúsítvány fájl beállítás - Használja a LetsEncrypt beállítást vagy állítsa be a meglévő tanúsítványfájl elérési útját."
  },
  {
    "id": "model.config.is_valid.time_between_user_typing.app_error",
    "translation": "A felhasználói gépelési frissítések közötti időt nem szabad 1000 ezredmásodpercnél rövidebbre állítani."
  },
  {
    "id": "model.config.is_valid.teammate_name_display.app_error",
    "translation": "Érvénytelen csapattárs megjelenítés. 'full_name', 'nickname_full_name' vagy 'username' kell legyen."
  },
  {
    "id": "model.config.is_valid.sql_query_timeout.app_error",
    "translation": "Érvénytelen lekérdezési időtúllépés az SQL beállításokban. Pozitív számnak kell lennie."
  },
  {
    "id": "model.config.is_valid.sql_max_conn.app_error",
    "translation": "Érvénytelen maximális nyitott kapcsolat az SQL beállításokban. Pozitív számnak kell lennie."
  },
  {
    "id": "model.config.is_valid.sql_idle.app_error",
    "translation": "Érvénytelen maximális üresjárat kapcsolat az SQL-beállításokban. Pozitív számnak kell lennie."
  },
  {
    "id": "model.config.is_valid.sql_driver.app_error",
    "translation": "Érvénytelen vezérlő név az SQL-beállításokban. 'mysql' vagy 'postgres' kell legyen."
  },
  {
    "id": "model.config.is_valid.sql_data_src.app_error",
    "translation": "Érvénytelen adatforrás az SQL-beállításokban. Be kell állítani."
  },
  {
    "id": "model.config.is_valid.sql_conn_max_lifetime_milliseconds.app_error",
    "translation": "Érvénytelen a kapcsolat maximális élettartama az SQL-beállításokban. Nem negatív számnak kell lennie."
  },
  {
    "id": "model.config.is_valid.sql_conn_max_idle_time_milliseconds.app_error",
    "translation": "Érvénytelen a kapcsolat maximális üresjárati ideje az SQL-beállításokban. Nem negatív számnak kell lennie."
  },
  {
    "id": "model.config.is_valid.sitename_length.app_error",
    "translation": "A webhely neve legfeljebb {{.MaxLength}} karakter lehet."
  },
  {
    "id": "model.config.is_valid.site_url_email_batching.app_error",
    "translation": "Nem lehet engedélyezni az e-mailek kötegelését, ha a SiteURL nincs beállítva."
  },
  {
    "id": "model.config.is_valid.site_url.app_error",
    "translation": "A Rendszer URL-jének érvényes URL-nek kell lennie, és a következővel kell kezdődnie: http:// vagy https://."
  },
  {
    "id": "model.config.is_valid.saml_username_attribute.app_error",
    "translation": "Érvénytelen felhasználónév attribútum. Be kell állítani."
  },
  {
    "id": "model.config.is_valid.saml_spidentifier_attribute.app_error",
    "translation": "Szolgáltató azonosító szükséges"
  },
  {
    "id": "model.config.is_valid.saml_signature_algorithm.app_error",
    "translation": "Érvénytelen aláírás algoritmus."
  },
  {
    "id": "model.config.is_valid.saml_public_cert.app_error",
    "translation": "Hiányzik a szolgáltató nyilvános tanúsítványa. Elfelejtette feltölteni?"
  },
  {
    "id": "model.config.is_valid.saml_private_key.app_error",
    "translation": "Hiányzik a szolgáltató privát kulcsa. Elfelejtette feltölteni?"
  },
  {
    "id": "model.config.is_valid.saml_idp_url.app_error",
    "translation": "Az SAML SSO URL-nek érvényes URL-nek kell lennie, és a következővel kell kezdődnie: http:// vagy https://."
  },
  {
    "id": "model.config.is_valid.saml_idp_descriptor_url.app_error",
    "translation": "A Személyazonosság szolgáltató (IdP) kibocsátó URL-jének érvényes URL-nek kell lennie, és a következővel kell kezdődnie: http:// vagy https://."
  },
  {
    "id": "model.config.is_valid.saml_idp_cert.app_error",
    "translation": "Hiányzik a Személyazonosság szolgáltató (IdP) nyilvános tanúsítványa. Elfelejtette feltölteni?"
  },
  {
    "id": "model.config.is_valid.saml_guest_attribute.app_error",
    "translation": "Érvénytelen vendég attribútum. Ebben a formátumban kell lennie 'mezo=ertek'."
  },
  {
    "id": "model.config.is_valid.saml_email_attribute.app_error",
    "translation": "Érvénytelen e-mail attribútum. Be kell állítani."
  },
  {
    "id": "model.config.is_valid.saml_canonical_algorithm.app_error",
    "translation": "Érvénytelen Canonical algoritmus."
  },
  {
    "id": "model.config.is_valid.saml_assertion_consumer_service_url.app_error",
    "translation": "A szolgáltató bejelentkezési URL-jének érvényes URL-nek kell lennie, és a következővel kell kezdődnie: http:// vagy https://."
  },
  {
    "id": "model.config.is_valid.saml_admin_attribute.app_error",
    "translation": "Érvénytelen admin attribútum. Ebben a formátumban kell lennie 'mezo=ertek'."
  },
  {
    "id": "model.config.is_valid.restrict_direct_message.app_error",
    "translation": "Érvénytelen közvetlen üzenet korlátozás beállítás. Értéke 'any' vagy 'team' lehet."
  },
  {
    "id": "model.config.is_valid.read_timeout.app_error",
    "translation": "Érvénytelen érték az olvasási időtúllépéshez."
  },
  {
    "id": "model.config.is_valid.rate_sec.app_error",
    "translation": "Érvénytelen másodpercenkénti kérések számának korlát beállítás. Pozitív számnak kell lennie."
  },
  {
    "id": "model.config.is_valid.rate_mem.app_error",
    "translation": "Érvénytelen memóriatár méret az időközönkénti kérések számának korlátja beállításhoz. Pozitív számnak kell lennie."
  },
  {
    "id": "model.config.is_valid.password_length.app_error",
    "translation": "A jelszó minimális hosszának olyan egész számnak kell lennie, amely nagyobb vagy egyenlő, mint {{.MinLength}} és kisebb vagy egyenlő, mint {{.MaxLength}}."
  },
  {
    "id": "model.config.is_valid.message_export.global_relay.smtp_username.app_error",
    "translation": "Üzenet exportálási munka GlobalRelaySettings.SmtpUsername -t be kell állítani."
  },
  {
    "id": "model.config.is_valid.message_export.global_relay.smtp_password.app_error",
    "translation": "Üzenet exportálási munka GlobalRelaySettings.SmtpPassword -öt be kell állítani."
  },
  {
    "id": "model.config.is_valid.message_export.global_relay.email_address.app_error",
    "translation": "Üzenet exportálási munka GlobalRelaySettings.EmailAddress-t érvényes e-mail címre kell beállítani."
  },
  {
    "id": "model.config.is_valid.message_export.global_relay.customer_type.app_error",
    "translation": "Üzenetexportálás GlobalRelaySettings.CustomerType értékét 'A9' vagy 'A10' lehet."
  },
  {
    "id": "model.config.is_valid.message_export.global_relay.config_missing.app_error",
    "translation": "Üzenet exportálási munka ExportFormat beállítása 'globalrelay', de a GlobalRelaySettings hiányzik."
  },
  {
    "id": "model.config.is_valid.message_export.export_type.app_error",
    "translation": "Üzenet exportálási munka ExportFormat értékének az 'actiance', 'csv' vagy 'globalrelay' egyikének kell lennie."
  },
  {
    "id": "model.config.is_valid.message_export.export_from.app_error",
    "translation": "Az ExportFromTimestamp bélyegzőnek időbélyegnek kell lennie (másodpercben kifejezve a unix epoch óta). Csak az ezen időbélyegző után küldött üzenetek kerülnek exportálásra."
  },
  {
    "id": "model.config.is_valid.message_export.enable.app_error",
    "translation": "A EnableExport üzenet exportálási munka beállításának igaznak (true) vagy hamisnak (false) kell lennie."
  },
  {
    "id": "model.config.is_valid.message_export.daily_runtime.app_error",
    "translation": "A DailyRuntime üzenet exportálási munkának 24 órás időbélyegzőnek kell lennie HH:MM formátumban."
  },
  {
    "id": "model.config.is_valid.message_export.batch_size.app_error",
    "translation": "A BatchSize üzenet exportálási munkának pozitív egész számnak kell lennie."
  },
  {
    "id": "model.config.is_valid.max_users.app_error",
    "translation": "Érvénytelen csapatonkénti maximális felhasználók száma a csapat beállításoknál. Pozitív számnak kell lennie."
  },
  {
    "id": "model.config.is_valid.max_notify_per_channel.app_error",
    "translation": "Érvénytelen csatornánkénti maximális értesítések a csapat beállításoknál. Pozitív számnak kell lennie."
  },
  {
    "id": "model.config.is_valid.max_file_size.app_error",
    "translation": "Érvénytelen maximális fájl méret a fájl beállításoknál. Egész számnak és nullánál nagyobbnak kell lennie."
  },
  {
    "id": "model.config.is_valid.max_channels.app_error",
    "translation": "Érvénytelen csapatonkénti maximális csatornák száma a csapat beállításoknál. Pozitív számnak kell lennie."
  },
  {
    "id": "model.config.is_valid.max_burst.app_error",
    "translation": "A maximális burst méretének nullánál nagyobbnak kell lennie."
  },
  {
    "id": "model.config.is_valid.login_attempts.app_error",
    "translation": "Érvénytelen maximális bejelentkezési kísérlet a szolgáltatás beállításokhoz. Pozitív számnak kell lennie."
  },
  {
    "id": "model.config.is_valid.localization.available_locales.app_error",
    "translation": "Az elérhető nyelveknek tartalmazniuk kell az alapértelmezett kliens nyelvet."
  },
  {
    "id": "model.config.is_valid.listen_address.app_error",
    "translation": "Érvénytelen elérési cím a szolgáltatáshoz, kötelező beállítani."
  },
  {
    "id": "model.config.is_valid.ldap_username",
    "translation": "AD/LDAP mező \"Username Attribute\" megadása kötelező."
  },
  {
    "id": "model.config.is_valid.ldap_sync_interval.app_error",
    "translation": "Érvénytelen szinkronizálási időköz. Legalább egy percnek kell lennie."
  },
  {
    "id": "model.config.is_valid.ldap_server",
    "translation": "AD/LDAP mező \"AD/LDAP Server\" megadása kötelező."
  },
  {
    "id": "model.config.is_valid.ldap_security.app_error",
    "translation": "Érvénytelen kapcsolat biztonság az AD/LDAP beállításokhoz. Csak \"\", \"TLS\" vagy \"STARTTLS\" egyike lehet."
  },
  {
    "id": "app.notification.subject.group_message.full",
    "translation": "[{{ .SiteName}}] Új csoportos üzenet a {{ .ChannelName}} csatornában {{.Year}}-{{.Month}}-{{.Day}} napon"
  },
  {
    "id": "app.notification.subject.direct.full",
    "translation": "[{{.SiteName}}] Új közvetlen üzenet {{.SenderDisplayName}} felhasználótól {{.Year}}-{{.Month}}-{{.Day}} napon"
  },
  {
    "id": "app.license.generate_renewal_token.no_license",
    "translation": "Nincs jelen licenc"
  },
  {
    "id": "app.license.generate_renewal_token.bad_license",
    "translation": "Ez a típusú licenc nem támogatja a megújítási token generálást"
  },
  {
    "id": "app.license.generate_renewal_token.app_error",
    "translation": "Nem sikerült generálni egy új megújítási tokent."
  },
  {
    "id": "app.job.update.app_error",
    "translation": "Nem sikerült frissíteni a munkát."
  },
  {
    "id": "app.job.save.app_error",
    "translation": "Nem sikerült menteni a munkát."
  },
  {
    "id": "app.job.get_newest_job_by_status_and_type.app_error",
    "translation": "Nem sikerült lekérni a legújabb munkát állapot és típus szerint."
  },
  {
    "id": "app.job.get_count_by_status_and_type.app_error",
    "translation": "Nem sikerült lekérni a munkák mennyiségét állapot és típus szerint."
  },
  {
    "id": "app.job.get_all.app_error",
    "translation": "Nem sikerült lekérni a munkákat."
  },
  {
    "id": "app.job.get.app_error",
    "translation": "Nem sikerült lekérni a munkát."
  },
  {
    "id": "app.job.download_export_results_not_enabled",
    "translation": "A config.json fájlban található DownloadExportResults hamis. Kérjük, állítsa ezt igazra a munka eredményeinek letöltéséhez."
  },
  {
    "id": "app.insert_error",
    "translation": "beszúrási hiba"
  },
  {
    "id": "app.import.validate_user_teams_import_data.team_name_missing.error",
    "translation": "Hiányzó csapat név a felhasználó csapat tagságából."
  },
  {
    "id": "app.import.validate_user_teams_import_data.invalid_team_theme.error",
    "translation": "Érvénytelen csapat téma a felhasználó számára"
  },
  {
    "id": "app.import.validate_user_teams_import_data.invalid_roles.error",
    "translation": "Érvénytelen szerepkörök a felhasználó csapat tagságához."
  },
  {
    "id": "app.import.validate_user_import_data.username_missing.error",
    "translation": "Hiányzó kötelező felhasználó tulajdonság: username."
  },
  {
    "id": "app.import.validate_user_import_data.username_invalid.error",
    "translation": "Érvénytelen felhasználónév."
  },
  {
    "id": "app.import.validate_user_import_data.roles_invalid.error",
    "translation": "Felhasználó szerepkörei érvénytelenek."
  },
  {
    "id": "app.import.validate_user_import_data.profile_image.error",
    "translation": "Érvénytelen profilkép."
  },
  {
    "id": "app.import.validate_user_import_data.position_length.error",
    "translation": "Felhasználó beosztás túl hosszú."
  },
  {
    "id": "app.import.validate_user_import_data.password_length.error",
    "translation": "Felhasználó jelszó érvénytelen hosszúságú."
  },
  {
    "id": "app.import.validate_user_import_data.notify_props_mobile_push_status_invalid.error",
    "translation": "Érvénytelen Mobile Push Status Notify érték a felhasználó számára."
  },
  {
    "id": "app.import.validate_user_import_data.notify_props_mobile_invalid.error",
    "translation": "Érvénytelen Mobile Notify Prop érték a felhasználó számára."
  },
  {
    "id": "app.import.validate_user_import_data.notify_props_email_invalid.error",
    "translation": "Érvénytelen Email Notify Prop érték a felhasználó számára."
  },
  {
    "id": "app.import.validate_user_import_data.notify_props_desktop_sound_invalid.error",
    "translation": "Érvénytelen Desktop Sound Notify Prop érték a felhasználó számára."
  },
  {
    "id": "app.import.validate_user_import_data.notify_props_desktop_invalid.error",
    "translation": "Érvénytelen Desktop Notify Prop érték a felhasználó számára."
  },
  {
    "id": "app.import.validate_user_import_data.notify_props_comments_trigger_invalid.error",
    "translation": "Érvénytelen Comments Prop érték a felhasználó számára."
  },
  {
    "id": "app.import.validate_user_import_data.notify_props_channel_trigger_invalid.error",
    "translation": "Érvénytelen csatorna aktiváló értesítés tulajdonság a felhasználó számára."
  },
  {
    "id": "app.import.validate_user_import_data.nickname_length.error",
    "translation": "Felhasználó beceneve túl hosszú."
  },
  {
    "id": "app.import.validate_user_import_data.last_name_length.error",
    "translation": "Felhasználó vezetékneve túl hosszú."
  },
  {
    "id": "app.import.validate_user_import_data.first_name_length.error",
    "translation": "Felhasználó keresztneve túl hosszú."
  },
  {
    "id": "app.import.validate_user_import_data.email_missing.error",
    "translation": "Hiányzó kötelező felhasználó tulajdonság: email."
  },
  {
    "id": "app.import.validate_user_import_data.email_length.error",
    "translation": "A felhasználó e-mail címének hossza érvénytelen."
  },
  {
    "id": "app.import.validate_user_import_data.auth_data_length.error",
    "translation": "Felhasználó AuthData túl hosszú."
  },
  {
    "id": "app.import.validate_user_import_data.auth_data_and_service_dependency.error",
    "translation": "A felhasználó AuthService és AuthData adatai kölcsönösen megkövetelik egymást."
  },
  {
    "id": "app.import.validate_user_import_data.auth_data_and_password.error",
    "translation": "A felhasználó AuthData és Password adatai kölcsönösen kizárják egymást."
  },
  {
    "id": "app.import.validate_user_import_data.advanced_props_show_unread_section.error",
    "translation": "Érvénytelen olvasatlan szakasz megjelenítése beállítás a felhasználó számára"
  },
  {
    "id": "app.import.validate_user_import_data.advanced_props_formatting.error",
    "translation": "Érvénytelen bejegyzés formázási beállítás a felhasználó számára"
  },
  {
    "id": "app.import.validate_user_import_data.advanced_props_feature_markdown_preview.error",
    "translation": "Érvénytelen markdown előnézet beállítás a felhasználó számára"
  },
  {
    "id": "app.import.validate_user_import_data.advanced_props_email_interval.error",
    "translation": "Érvénytelen e-mail kötegelési intervallum beállítás a felhasználó számára"
  },
  {
    "id": "app.import.validate_user_channels_import_data.invalid_roles.error",
    "translation": "Érvénytelen szerepkörök a felhasználó csatorna tagságához."
  },
  {
    "id": "app.import.validate_user_channels_import_data.invalid_notify_props_mobile.error",
    "translation": "Érvénytelen Mobile NotifyProps a felhasználó csatorna tagságához."
  },
  {
    "id": "app.import.validate_user_channels_import_data.invalid_notify_props_mark_unread.error",
    "translation": "Érvénytelen MarkUnread NotifyProps a felhasználó csatorna tagságához."
  },
  {
    "id": "app.import.validate_user_channels_import_data.invalid_notify_props_desktop.error",
    "translation": "Érvénytelen Desktop NotifyProps a felhasználó csatorna tagságához."
  },
  {
    "id": "app.import.validate_user_channels_import_data.channel_name_missing.error",
    "translation": "Hiányzó csatorna neve a felhasználó csatorna tagságából."
  },
  {
    "id": "app.import.validate_team_import_data.type_missing.error",
    "translation": "Hiányzó kötelező csapat tulajdonság: típus."
  },
  {
    "id": "app.import.validate_team_import_data.type_invalid.error",
    "translation": "Csapat típusa nem érvényes."
  },
  {
    "id": "app.import.validate_team_import_data.scheme_invalid.error",
    "translation": "Érvénytelen séma név a csapathoz."
  },
  {
    "id": "app.import.validate_team_import_data.name_reserved.error",
    "translation": "A csapat neve lefoglalt szavakat tartalmaz."
  },
  {
    "id": "app.import.validate_team_import_data.name_missing.error",
    "translation": "Hiányzó kötelező csapat tulajdonság: name."
  },
  {
    "id": "app.import.validate_team_import_data.name_length.error",
    "translation": "Csapat neve túl hosszú."
  },
  {
    "id": "app.import.validate_team_import_data.name_characters.error",
    "translation": "Csapat neve érvénytelen karaktereket tartalmaz."
  },
  {
    "id": "app.import.validate_team_import_data.display_name_missing.error",
    "translation": "Hiányzó kötelező csapat tulajdonság: display_name."
  },
  {
    "id": "app.import.validate_team_import_data.display_name_length.error",
    "translation": "Csapat display_name nincs a megengedett hossz korlátokon belül."
  },
  {
    "id": "app.import.validate_team_import_data.description_length.error",
    "translation": "Csapat leírása túl hosszú."
  },
  {
    "id": "app.import.validate_scheme_import_data.wrong_roles_for_scope.error",
    "translation": "A rossz szerepkörök lettek megadva az ezzel a hatókörrel rendelkező sémának."
  },
  {
    "id": "app.import.validate_scheme_import_data.unknown_scheme.error",
    "translation": "Ismeretlen séma hatókör."
  },
  {
    "id": "app.import.validate_scheme_import_data.null_scope.error",
    "translation": "Séma hatóköre kötelező."
  },
  {
    "id": "app.import.validate_scheme_import_data.name_invalid.error",
    "translation": "Érvénytelen séma név."
  },
  {
    "id": "app.import.validate_scheme_import_data.display_name_invalid.error",
    "translation": "Érvénytelen séma megjelenítési név."
  },
  {
    "id": "app.import.validate_scheme_import_data.description_invalid.error",
    "translation": "Érvénytelen séma leírás."
  },
  {
    "id": "app.import.validate_role_import_data.name_invalid.error",
    "translation": "Érvénytelen szerepkör elnevezés."
  },
  {
    "id": "app.import.validate_role_import_data.invalid_permission.error",
    "translation": "Érvénytelen jogosultság a szerepkörön."
  },
  {
    "id": "app.import.validate_role_import_data.display_name_invalid.error",
    "translation": "Érvénytelen szerepkör megjelenítési név."
  },
  {
    "id": "app.import.validate_role_import_data.description_invalid.error",
    "translation": "Érvénytelen szerepkör leírás."
  },
  {
    "id": "app.import.validate_reply_import_data.user_missing.error",
    "translation": "Hiányzó kötelező válasz tulajdonság: User."
  },
  {
    "id": "app.import.validate_reply_import_data.message_missing.error",
    "translation": "Hiányzó kötelező válasz tulajdonság: Message."
  },
  {
    "id": "app.import.validate_reply_import_data.message_length.error",
    "translation": "Válasz Message tulajdonsága hosszabb mint a maximális megengedett hosszúság."
  },
  {
    "id": "app.import.validate_reply_import_data.create_at_zero.error",
    "translation": "Válasz CreateAt tulajdonsága nem lehet nulla."
  },
  {
    "id": "app.import.validate_reply_import_data.create_at_missing.error",
    "translation": "Hiányzó kötelező válasz tulajdonság: create_at."
  },
  {
    "id": "app.import.validate_reaction_import_data.user_missing.error",
    "translation": "Hiányzó kötelező reakció tulajdonság: User."
  },
  {
    "id": "app.import.validate_reaction_import_data.emoji_name_missing.error",
    "translation": "Hiányzó kötelező reakció tulajdonság: EmojiName."
  },
  {
    "id": "app.import.validate_reaction_import_data.emoji_name_length.error",
    "translation": "Reakció EmojiName tulajdonság hosszabb mint a megengedett maximális hosszúság."
  },
  {
    "id": "app.import.validate_reaction_import_data.create_at_zero.error",
    "translation": "Reakció CreateAt tulajdonsága nem lehet nulla."
  },
  {
    "id": "app.import.validate_reaction_import_data.create_at_missing.error",
    "translation": "Hiányzó kötelező reakció tulajdonság: create_at."
  },
  {
    "id": "app.import.validate_reaction_import_data.create_at_before_parent.error",
    "translation": "Reakció CreateAt tulajdonságának nagyobbnak kell lennie, mint a szülő CreateAt tulajdonsága."
  },
  {
    "id": "app.import.validate_post_import_data.user_missing.error",
    "translation": "Hiányzó kötelező bejegyzés tulajdonság: User."
  },
  {
    "id": "app.import.validate_post_import_data.team_missing.error",
    "translation": "Hiányzó kötelező bejegyzés tulajdonság: Team."
  },
  {
    "id": "app.import.import_post.user_not_found.error",
    "translation": "Hiba a bejegyzés importálásakor. A \"{{.Username}}\" felhasználó nevű felhasználó nem található."
  },
  {
    "id": "app.import.import_post.save_preferences.error",
    "translation": "Hiba a bejegyzés importálásakor. Beállítások mentése sikertelen."
  },
  {
    "id": "app.import.import_post.channel_not_found.error",
    "translation": "Hiba történt a bejegyzés importálásakor. A \"{{.ChannelName}}\" nevű csatorna nem található."
  },
  {
    "id": "app.import.import_line.unknown_line_type.error",
    "translation": "Az import adatsornak ismeretlen a típusa \"{{.Type}}\"."
  },
  {
    "id": "app.import.import_line.null_user.error",
    "translation": "Az import adatsor típusa \"user\", de a user objektum null."
  },
  {
    "id": "app.import.import_line.null_team.error",
    "translation": "Az import adatsor típusa \"team\", de a team objektum null."
  },
  {
    "id": "app.import.import_line.null_scheme.error",
    "translation": "Az import adatsor típusa \"scheme\", de a scheme objektum null."
  },
  {
    "id": "app.import.import_line.null_post.error",
    "translation": "Az import adatsor típusa \"post\", de a post objektum null."
  },
  {
    "id": "app.import.import_line.null_emoji.error",
    "translation": "Az import adatsor típusa \"emoji\", de a emoji objektum null."
  },
  {
    "id": "app.import.import_line.null_direct_post.error",
    "translation": "Az import adatsor típusa \"direct_post\", de a direct_post objektum null."
  },
  {
    "id": "app.import.import_line.null_direct_channel.error",
    "translation": "Az import adatsor típusa \"direct_channel\", de a direct_channel objektum null."
  },
  {
    "id": "app.import.import_line.null_channel.error",
    "translation": "Az import adat sor típusa \"channel\" de a csatorna objektum null."
  },
  {
    "id": "app.import.import_direct_post.create_group_channel.error",
    "translation": "Nem sikerült lekérni a csoport csatornát"
  },
  {
    "id": "app.import.import_direct_post.create_direct_channel.error",
    "translation": "Nem sikerült lekérni a közvetlen csatornát"
  },
  {
    "id": "app.import.import_direct_channel.update_header_failed.error",
    "translation": "Nem sikerült frissíteni a közvetlen csatorna fejlécét"
  },
  {
    "id": "app.import.import_direct_channel.create_group_channel.error",
    "translation": "Nem sikerült csapat csatornát létrehozni"
  },
  {
    "id": "app.import.import_direct_channel.create_direct_channel.error",
    "translation": "Nem sikerült közvetlen csatornát létrehozni"
  },
  {
    "id": "app.import.import_channel.team_not_found.error",
    "translation": "Hiba a csatorna importálásnál. A \"{{.TeamName}}\" nevű csapat nem található."
  },
  {
    "id": "app.import.import_channel.scheme_wrong_scope.error",
    "translation": "A csatornát hozzá kell rendelni egy csatorna hatókörű sémához."
  },
  {
    "id": "app.import.import_channel.scheme_deleted.error",
    "translation": "A csatornát nem lehet beállítani, hogy egy törölt sémát használjon."
  },
  {
    "id": "app.import.get_users_by_username.some_users_not_found.error",
    "translation": "Néhány felhasználó nem található"
  },
  {
    "id": "app.import.get_teams_by_names.some_teams_not_found.error",
    "translation": "Néhány csapat nem található"
  },
  {
    "id": "app.import.generate_password.app_error",
    "translation": "Hiba történt a jelszó generálásakor."
  },
  {
    "id": "app.import.emoji.bad_file.error",
    "translation": "Hiba történt az emoji képfájl importálásakor. Emoji név: \"{{.EmojiName}}\""
  },
  {
    "id": "app.import.bulk_import.unsupported_version.error",
    "translation": "Érvénytelen vagy hiányzó verzió az adat import fájlban. Győződjön meg róla, hogy a verzió az importfájl első objektuma, és próbálja újra."
  },
  {
    "id": "app.import.bulk_import.json_decode.error",
    "translation": "A JSON sor dekódolása nem sikerült."
  },
  {
    "id": "app.import.bulk_import.file_scan.error",
    "translation": "Hiba történt az import adatfájl olvasása közben."
  },
  {
    "id": "app.import.attachment.read_file_data.error",
    "translation": "Nem sikerült olvasni a fájl mellékletet import közben."
  },
  {
    "id": "app.import.attachment.file_upload.error",
    "translation": "Hiba a fájl feltöltésekor: \"{{.FilePath}}\""
  },
  {
    "id": "app.import.attachment.bad_file.error",
    "translation": "Hiba a fájl olvasásakor: \"{{.FilePath}}\""
  },
  {
    "id": "app.group.uniqueness_error",
    "translation": "csoporttag már létezik"
  },
  {
    "id": "app.group.permanent_delete_members_by_user.app_error",
    "translation": "Nem sikerült eltávolítani a következő csoporttagot UserID \"{{.UserId}}\"."
  },
  {
    "id": "app.group.no_rows",
    "translation": "nem található egyező csoport"
  },
  {
    "id": "app.group.id.app_error",
    "translation": "érvénytelen azonosító tulajdonság a csoporthoz."
  },
  {
    "id": "app.group.group_syncable_already_deleted",
    "translation": "csoport szinkronizálását már törölték"
  },
  {
    "id": "app.file_info.save.app_error",
    "translation": "Nem sikerült menteni a fájl infót."
  },
  {
    "id": "app.file_info.permanent_delete_by_user.app_error",
    "translation": "Nem sikerült törölni a felhasználó mellékleteit."
  },
  {
    "id": "app.file_info.get_with_options.app_error",
    "translation": "Nem sikerült lekérni a fájl infót opciókkal"
  },
  {
    "id": "app.file_info.get_for_post.app_error",
    "translation": "Nem sikerült lekérni a fájl infót a bejegyzéshez."
  },
  {
    "id": "app.file_info.get.app_error",
    "translation": "Nem sikerült lekérni a fájl infót."
  },
  {
    "id": "app.export.zip_create.error",
    "translation": "Nem sikerült hozzáadni a fájlt a zip fájlhoz az export közben."
  },
  {
    "id": "app.export.export_write_line.json_marshall.error",
    "translation": "Hiba történt a JSON-adatok exportra konvertálása során."
  },
  {
    "id": "app.export.export_write_line.io_writer.error",
    "translation": "Hiba történt az export adat írása közben."
  },
  {
    "id": "app.export.export_custom_emoji.copy_emoji_images.error",
    "translation": "Nem sikerült másolni az egyedi emoji képeket"
  },
  {
    "id": "app.export.export_attachment.zip_create_header.error",
    "translation": "Nem sikerült a zip fejléc létrehozása az export közben."
  },
  {
    "id": "app.export.export_attachment.mkdirall.error",
    "translation": "Nem sikerült a könyvtár létrehozása az export közben."
  },
  {
    "id": "app.export.export_attachment.create_file.error",
    "translation": "Nem sikerült a fájl létrehozása az export közben."
  },
  {
    "id": "app.export.export_attachment.copy_file.error",
    "translation": "Nem sikerült a fájl másolása az export közben."
  },
  {
    "id": "app.emoji.get_list.internal_error",
    "translation": "Nem sikerült lekérni az emojit."
  },
  {
    "id": "app.emoji.get_by_name.no_result",
    "translation": "Nem található az emoji."
  },
  {
    "id": "app.emoji.get_by_name.app_error",
    "translation": "Nem sikerült lekérni az emojit."
  },
  {
    "id": "app.emoji.get.no_result",
    "translation": "Nem található az emoji."
  },
  {
    "id": "app.emoji.get.app_error",
    "translation": "Nem sikerült lekérni az emojit."
  },
  {
    "id": "app.emoji.delete.no_results",
    "translation": "Nem található a törölni kívánt emoji."
  },
  {
    "id": "app.emoji.delete.app_error",
    "translation": "Nem sikerült törölni az emojit."
  },
  {
    "id": "app.emoji.create.internal_error",
    "translation": "Nem sikerült elmenteni az emojit."
  },
  {
    "id": "app.email.setup_rate_limiter.app_error",
    "translation": "Hiba történt az időközönkénti kérések számának korlátozása funkcióban."
  },
  {
    "id": "app.email.rate_limit_exceeded.app_error",
    "translation": "Meghívó e-mailek időközönkénti kérések számának korlátja túllépve. Az időzítő visszaáll {{.ResetAfter}} másodperc múlva. Kérjük próbálja meg {{.RetryAfter}} másodperc múlva."
  },
  {
    "id": "app.email.no_rate_limiter.app_error",
    "translation": "Az időközönkénti kérések számának korlátja nincs beállítva."
  },
  {
    "id": "app.create_basic_user.save_member.max_accounts.app_error",
    "translation": "Nem sikerült alapértelmezett csapat tagságokat létrehozni mert már abban a csapatban már nem engedélyezett több tag"
  },
  {
    "id": "app.create_basic_user.save_member.conflict.app_error",
    "translation": "Nem sikerült alapértelmezett csapat tagságokat létrehozni mert már léteznek"
  },
  {
    "id": "app.create_basic_user.save_member.app_error",
    "translation": "Nem sikerült alapértelmezett csapat tagságokat létrehozni"
  },
  {
    "id": "app.compliance.save.saving.app_error",
    "translation": "Hiba történt a megfelelőségi jelentés mentése során."
  },
  {
    "id": "app.compliance.get.finding.app_error",
    "translation": "Hiba történt a megfelelőségi jelentések lekérése során."
  },
  {
    "id": "app.command_webhook.try_use.invalid",
    "translation": "Érvénytelen webhook."
  },
  {
    "id": "app.command_webhook.try_use.internal_error",
    "translation": "Nem sikerült használni a webhookot."
  },
  {
    "id": "app.command_webhook.handle_command_webhook.parse",
    "translation": "Nem sikerült értelmezni a bejövő adatot."
  },
  {
    "id": "app.command_webhook.get.missing",
    "translation": "Nem sikerült megtalálni a webhookot."
  },
  {
    "id": "app.command_webhook.get.internal_error",
    "translation": "Nem sikerült lekérni a webhookot."
  },
  {
    "id": "app.command_webhook.create_command_webhook.internal_error",
    "translation": "Nem sikerült menteni a CommandWebhook-ot."
  },
  {
    "id": "app.command_webhook.create_command_webhook.existing",
    "translation": "Nem sikerült frissíteni egy létező CommandWebhook-ot."
  },
  {
    "id": "app.command.updatecommand.internal_error",
    "translation": "Nem sikerült frissíteni a parancsot."
  },
  {
    "id": "app.command.tryexecutecustomcommand.internal_error",
    "translation": "Nem sikerült végrehajtani az egyedi parancsot."
  },
  {
    "id": "app.command.regencommandtoken.internal_error",
    "translation": "Nem sikerült újragenerálni a parancs tokent."
  },
  {
    "id": "app.command.movecommand.internal_error",
    "translation": "Nem sikerült áthelyezni a parancsot."
  },
  {
    "id": "app.command.listteamcommands.internal_error",
    "translation": "Nem sikerült listázni a csapat parancsokat."
  },
  {
    "id": "app.command.listautocompletecommands.internal_error",
    "translation": "Nem sikerült listázni az automatikus kiegészítés parancsokat."
  },
  {
    "id": "app.command.listallcommands.internal_error",
    "translation": "Nem sikerült listázni a parancsokat."
  },
  {
    "id": "app.command.getcommand.internal_error",
    "translation": "Nem sikerült lekérni a parancsot."
  },
  {
    "id": "app.command.deletecommand.internal_error",
    "translation": "Nem sikerült törölni a parancsot."
  },
  {
    "id": "app.command.createcommand.internal_error",
    "translation": "Nem sikerült elmenteni a parancsot."
  },
  {
    "id": "app.channel_member_history.log_leave_event.internal_error",
    "translation": "Nem sikerült rögzíteni a csatorna tag előzményét. Nem sikerült frissíteni a létező csatlakozási rekordot"
  },
  {
    "id": "app.channel_member_history.log_join_event.internal_error",
    "translation": "Nem sikerült rögzíteni a csatorna tag előzményét."
  },
  {
    "id": "app.channel.user_belongs_to_channels.app_error",
    "translation": "Nem sikerült megállapítani, hogy a felhasználó a csatornák egy listájához tartozik-e."
  },
  {
    "id": "app.channel.update_last_viewed_at_post.app_error",
    "translation": "Nem sikerült olvasatlannak jelölni a csatornát."
  },
  {
    "id": "app.channel.update_last_viewed_at.app_error",
    "translation": "Nem sikerült frissíteni az utoljára megtekintett időpontot."
  },
  {
    "id": "app.channel.update_channel.internal_error",
    "translation": "Nem sikerült frissíteni a csatornát."
  },
  {
    "id": "app.channel.update.bad_id",
    "translation": "Nem sikerült frissíteni a csatornát."
  },
  {
    "id": "app.channel.sidebar_categories.app_error",
    "translation": "Nem sikerült beilleszteni a rekordot az adatbázisba."
  },
  {
    "id": "app.channel.search_group_channels.app_error",
    "translation": "Nem sikerült lekérni a csoport csatornákat a megadott felhasználóhoz és kifejezéshez."
  },
  {
    "id": "app.channel.search.app_error",
    "translation": "Hiba merült fel a csatornák keresésekor."
  },
  {
    "id": "app.channel.save_member.exists.app_error",
    "translation": "Egy csatorna tag ezzel az azonosítóval már létezik."
  },
  {
    "id": "app.channel.restore.app_error",
    "translation": "Nem sikerült visszaállítani a csatornát."
  },
  {
    "id": "app.channel.reset_all_channel_schemes.app_error",
    "translation": "Nem sikerült visszaállítani a csatorna sémákat."
  },
  {
    "id": "app.channel.remove_member.app_error",
    "translation": "Nem sikerült eltávolítani a csatorna tagot."
  },
  {
    "id": "app.channel.remove_all_deactivated_members.app_error",
    "translation": "Nem sikerült eltávolítani a deaktivált felhasználókat a csatornából."
  },
  {
    "id": "app.channel.post_update_channel_purpose_message.updated_to",
    "translation": "%s frissítette a csatorna célját erre: %s"
  },
  {
    "id": "app.channel.post_update_channel_purpose_message.updated_from",
    "translation": "%s frissítette a csatorna célját erről: %s erre: %s"
  },
  {
    "id": "app.channel.post_update_channel_purpose_message.retrieve_user.error",
    "translation": "Nem sikerült lekérdezni a felhasználót amikor a csatorna célja frissítésre került %v"
  },
  {
    "id": "app.channel.post_update_channel_purpose_message.removed",
    "translation": "%s eltávolította a csatorna célját (%s volt)"
  },
  {
    "id": "app.channel.post_update_channel_purpose_message.post.error",
    "translation": "Nem sikerült elküldeni a csatorna értelme üzenetét"
  },
  {
    "id": "app.channel.pinned_posts.app_error",
    "translation": "Nem sikerült megtalálni a kitűzött bejegyzéseket."
  },
  {
    "id": "app.channel.permanent_delete_members_by_user.app_error",
    "translation": "Nem sikerült eltávolítani a csatorna tagot."
  },
  {
    "id": "app.channel.permanent_delete.app_error",
    "translation": "Nem sikerült törölni a csatornát."
  },
  {
    "id": "app.channel.move_channel.members_do_not_match.error",
    "translation": "Csak akkor lehet áthelyezni egy csatornát, ha annak minden tagja már tagja a cél csapatnak."
  },
  {
    "id": "app.channel.migrate_channel_members.select.app_error",
    "translation": "Nem sikerült kiválasztani a csatornatagok kötegét."
  },
  {
    "id": "app.channel.get_unread.app_error",
    "translation": "Nem sikerült lekérni a csatorna olvasatlan üzeneteit."
  },
  {
    "id": "app.channel.get_public_channels.get.app_error",
    "translation": "Nem sikerült lekérni a nyilvános csatornákat."
  },
  {
    "id": "app.channel.get_private_channels.get.app_error",
    "translation": "Nem sikerült lekérni a privát csatornákat."
  },
  {
    "id": "app.channel.get_pinnedpost_count.app_error",
    "translation": "Nem sikerült lekérni a csatorna kitűzött bejegyzéseinek mennyiségét."
  },
  {
    "id": "app.channel.get_more_channels.get.app_error",
    "translation": "Nem sikerült lekérni a csatornákat."
  },
  {
    "id": "app.channel.get_members_by_ids.app_error",
    "translation": "Nem sikerült lekérni a csatorna tagokat."
  },
  {
    "id": "app.channel.get_members.app_error",
    "translation": "Nem sikerült lekérni a csatorna tagokat."
  },
  {
    "id": "app.channel.get_member_count.app_error",
    "translation": "Nem sikerült lekérni a csatorna tagok mennyiségét."
  },
  {
    "id": "app.channel.get_member.missing.app_error",
    "translation": "Nem található csatorna tag ahhoz a felhasználó azonosítóhoz és csatorna azonosítóhoz."
  },
  {
    "id": "app.channel.get_member.app_error",
    "translation": "Nem sikerült lekérni a csatorna tagot."
  },
  {
    "id": "app.channel.get_for_post.app_error",
    "translation": "Nem sikerült lekérni a csatornát a megadott bejegyzéshez."
  },
  {
    "id": "app.channel.get_deleted.missing.app_error",
    "translation": "Nincsenek törölt csatonák."
  },
  {
    "id": "app.channel.get_deleted.existing.app_error",
    "translation": "Nem található a meglévő törölt csatorna."
  },
  {
    "id": "app.channel.get_channels_by_ids.not_found.app_error",
    "translation": "Nem található csatorna."
  },
  {
    "id": "app.channel.get_channels_by_ids.get.app_error",
    "translation": "Nem sikerült lekérni a csatornákat."
  },
  {
    "id": "web.get_access_token.internal_saving.app_error",
    "translation": "Nem sikerült frissíteni a felhasználó hozzáférési adatait."
  },
  {
    "id": "web.error.unsupported_browser.system_browser_or",
    "translation": "vagy"
  },
  {
    "id": "web.error.unsupported_browser.system_browser_make_default",
    "translation": "Legyen alapértelmezett"
  },
  {
    "id": "web.error.unsupported_browser.open_system_browser.edge",
    "translation": "Edge megnyitása"
  },
  {
    "id": "web.error.unsupported_browser.no_longer_support_version",
    "translation": "A Mattermost már nem támogatja a böngésző ezen verzióját"
  },
  {
    "id": "web.error.unsupported_browser.no_longer_support",
    "translation": "Ezt a böngészőt a Mattermost már nem támogatja"
  },
  {
    "id": "web.error.unsupported_browser.min_os_version.windows",
    "translation": "Windows 8.1+"
  },
  {
    "id": "web.error.unsupported_browser.min_os_version.mac",
    "translation": "macOS 10.14+"
  },
  {
    "id": "web.error.unsupported_browser.min_browser_version.safari",
    "translation": "Verzió 14.1+"
  },
  {
    "id": "web.error.unsupported_browser.min_browser_version.firefox",
    "translation": "Verzió 91+"
  },
  {
    "id": "web.error.unsupported_browser.min_browser_version.edge",
    "translation": "Verzió 44+"
  },
  {
    "id": "web.error.unsupported_browser.min_browser_version.chrome",
    "translation": "Verzió 100+"
  },
  {
    "id": "web.error.unsupported_browser.learn_more",
    "translation": "További információ a támogatott böngészőkről."
  },
  {
    "id": "web.error.unsupported_browser.install_guide.windows",
    "translation": "Telepítési útmutató"
  },
  {
    "id": "web.error.unsupported_browser.install_guide.mac",
    "translation": "Telepítési útmutató"
  },
  {
    "id": "web.error.unsupported_browser.download_the_app",
    "translation": "Töltse le az alkalmazást"
  },
  {
    "id": "web.error.unsupported_browser.download_app_or_upgrade_browser",
    "translation": "Töltse le a Mattermost alkalmazást, vagy használjon támogatott böngészőt a jobb élmény érdekében."
  },
  {
    "id": "web.error.unsupported_browser.download",
    "translation": "Töltse le az alkalmazást"
  },
  {
    "id": "web.error.unsupported_browser.browser_title.safari",
    "translation": "Safari"
  },
  {
    "id": "web.error.unsupported_browser.browser_title.firefox",
    "translation": "Firefox"
  },
  {
    "id": "web.error.unsupported_browser.browser_title.edge",
    "translation": "Microsoft Edge"
  },
  {
    "id": "web.error.unsupported_browser.browser_title.chrome",
    "translation": "Google Chrome"
  },
  {
    "id": "web.error.unsupported_browser.browser_get_latest.safari",
    "translation": "Töltse le a legújabb Safari böngészőt"
  },
  {
    "id": "web.error.unsupported_browser.browser_get_latest.firefox",
    "translation": "Töltse le a legújabb Firefox böngészőt"
  },
  {
    "id": "web.error.unsupported_browser.browser_get_latest.chrome",
    "translation": "Töltse le a legújabb Chrome böngészőt"
  },
  {
    "id": "web.command_webhook.parse.app_error",
    "translation": "Nem lehet feldolgozni a bejövő adatokat."
  },
  {
    "id": "web.command_webhook.command.app_error",
    "translation": "Nem találtuk a parancsot."
  },
  {
    "id": "system.message.name",
    "translation": "Rendszer"
  },
  {
    "id": "store.sql_user.get_for_login.app_error",
    "translation": "Nem található a hitelesítő adatoknak megfelelő meglévő fiók. A csapathoz való csatlakozásához meghívást kérhet a csapat tulajdonosától."
  },
  {
    "id": "store.sql_team.save_member.exists.app_error",
    "translation": "Ezzel az azonosítóval rendelkező csapattag már létezik."
  },
  {
    "id": "store.sql_post.search.disabled",
    "translation": "A keresés le van tiltva ezen a szerveren. Kérjük, lépjen kapcsolatba a rendszergazdával."
  },
  {
    "id": "store.sql_file_info.search.disabled",
    "translation": "A fájlok keresése le van tiltva ezen a szerveren. Kérjük, lépjen kapcsolatba a rendszergazdával."
  },
  {
    "id": "store.sql_command.update.missing.app_error",
    "translation": "Parancs nem létezik."
  },
  {
    "id": "store.sql_command.save.get.app_error",
    "translation": "Nem találtuk a parancsot."
  },
  {
    "id": "store.sql_command.get.missing.app_error",
    "translation": "Parancs nem létezik."
  },
  {
    "id": "store.sql_channel.save_direct_channel.not_direct.app_error",
    "translation": "Nem közvetlen csatornát próbáltak létrehozni a SaveDirectChannel segítségével."
  },
  {
    "id": "store.sql_channel.save_channel.limit.app_error",
    "translation": "Elérte a megengedett csatornák számának korlátját."
  },
  {
    "id": "store.sql_channel.save_channel.exists.app_error",
    "translation": "Ilyen nevű csatorna már létezik ugyanabban a csapatban."
  },
  {
    "id": "store.sql_channel.save.direct_channel.app_error",
    "translation": "A SaveDirectChannel segítségével létrehozhat közvetlen csatornát."
  },
  {
    "id": "store.sql_channel.save.archived_channel.app_error",
    "translation": "Nem módosíthat egy archivált csatornát."
  },
  {
    "id": "store.sql_channel.get.existing.app_error",
    "translation": "Nem találtuk a meglévő csatornát."
  },
  {
    "id": "store.sql_bot.get.missing.app_error",
    "translation": "Bot nem létezik."
  },
  {
    "id": "sharedchannel.permalink.not_found",
    "translation": "Ez a bejegyzés más csatornákra hivatkozást tartalmaz, amelyek nem feltétlenül láthatók más szerverek felhasználói számára."
  },
  {
    "id": "sharedchannel.cannot_deliver_post",
    "translation": "Egy vagy több bejegyzést nem sikerült eljuttatni a {{.Remote}} távoli webhelyre, mert offline állapotban van. A bejegyzés(ek) akkor lesznek kézbesítve, amikor a webhely online."
  },
  {
    "id": "searchengine.bleve.disabled.error",
    "translation": "Hiba történt a Bleve indexek törlésekor: a motor le van tiltva"
  },
  {
    "id": "plugin_api.send_mail.missing_to",
    "translation": "Hiányzó TO cím."
  },
  {
    "id": "plugin_api.send_mail.missing_subject",
    "translation": "Hiányzó e-mail tárgy."
  },
  {
    "id": "plugin_api.send_mail.missing_htmlbody",
    "translation": "Hiányzó HTML törzs."
  },
  {
    "id": "plugin_api.get_file_link.no_post.app_error",
    "translation": "Nem sikerült nyilvános linket lekérni a fájlhoz. A fájlt csatolni kell egy bejegyzéshez, amely olvasható."
  },
  {
    "id": "plugin_api.get_file_link.disabled.app_error",
    "translation": "Publikus linkek le vannak tiltva."
  },
  {
    "id": "plugin_api.bot_cant_create_bot",
    "translation": "Bot felhasználó nem hozhat létre bot felhasználót."
  },
  {
    "id": "plugin.api.update_user_status.bad_status",
    "translation": "Nem lehet beállítani a felhasználói állapotot. Ismeretlen felhasználói állapot."
  },
  {
    "id": "plugin.api.get_users_in_channel",
    "translation": "Nem sikerült lekérni a felhasználókat, érvénytelen rendezési feltétel."
  },
  {
    "id": "oauth.gitlab.tos.error",
    "translation": "A GitLab Általános Szerződési Feltételei frissültek. Kérjük, látogassa meg a gitlab.com webhelyet, hogy elfogadja őket, majd próbáljon meg újra bejelentkezni a Mattermost-ba."
  },
  {
    "id": "model.websocket_client.connect_fail.app_error",
    "translation": "Nem sikerült kapcsolódni a WebSocket szerverhez."
  },
  {
    "id": "model.utils.decode_json.app_error",
    "translation": "nem sikerült dekódolni."
  },
  {
    "id": "model.user_access_token.is_valid.user_id.app_error",
    "translation": "Érvénytelen felhasználó azonosító."
  },
  {
    "id": "model.user_access_token.is_valid.token.app_error",
    "translation": "Érvénytelen hozzáférés token."
  },
  {
    "id": "model.user_access_token.is_valid.id.app_error",
    "translation": "Érvénytelen érték az id -nak."
  },
  {
    "id": "model.user_access_token.is_valid.description.app_error",
    "translation": "Érvénytelen leírás, legfeljebb 255 karakterből állhat."
  },
  {
    "id": "model.user.is_valid.username.app_error",
    "translation": "A felhasználó névnek betűvel kell kezdődnie, és 3–22 kisbetűs karaktert tartalmazhat, amely számokból, betűkből és az \".\", \"-\" és \"_\" szimbólumokból áll."
  },
  {
    "id": "model.user.is_valid.update_at.app_error",
    "translation": "A frissítés idejének érvényes időnek kell lennie."
  },
  {
    "id": "model.user.is_valid.pwd_uppercase_symbol.app_error",
    "translation": "A jelszónak legalább {{.Min}} karaktert kell tartalmaznia, amely legalább egy nagybetűből és legalább egy szimbólumból áll (pl. \"~!@#$%^&*()\")."
  },
  {
    "id": "model.user.is_valid.pwd_uppercase_number_symbol.app_error",
    "translation": "A jelszónak legalább {{.Min}} karaktert kell tartalmaznia, amely legalább egy nagybetűből, legalább egy számból és legalább egy szimbólumból áll (pl. \"~!@#$%^&*()\")."
  },
  {
    "id": "model.user.is_valid.pwd_uppercase_number.app_error",
    "translation": "A jelszónak legalább {{.Min}} karaktert kell tartalmaznia, amely legalább egy nagybetűből és legalább egy számból áll."
  },
  {
    "id": "model.user.is_valid.pwd_uppercase.app_error",
    "translation": "A jelszónak legalább {{.Min}} karaktert kell tartalmaznia, amely legalább egy nagybetűből áll."
  },
  {
    "id": "model.user.is_valid.pwd_symbol.app_error",
    "translation": "A jelszónak legalább {{.Min}} karaktert kell tartalmaznia, amely legalább egy szimbólumból áll (pl. \"~!@#$%^&*()\")."
  },
  {
    "id": "model.user.is_valid.pwd_number_symbol.app_error",
    "translation": "A jelszónak legalább {{.Min}} karaktert kell tartalmaznia, amely legalább egy számból és legalább egy szimbólumból áll (pl. \"~!@#$%^&*()\")."
  },
  {
    "id": "model.user.is_valid.pwd_number.app_error",
    "translation": "A jelszónak legalább {{.Min}} karaktert kell tartalmaznia, amely legalább egy számból áll."
  },
  {
    "id": "model.user.is_valid.pwd_lowercase_uppercase_symbol.app_error",
    "translation": "A jelszónak legalább {{.Min}} karaktert kell tartalmaznia, amely legalább egy kisbetűből, legalább egy nagybetűből és legalább egy szimbólumból áll (pl. \"~!@#$%^&*()\")."
  },
  {
    "id": "model.user.is_valid.pwd_lowercase_uppercase_number_symbol.app_error",
    "translation": "A jelszónak legalább {{.Min}} karaktert kell tartalmaznia, amely legalább egy kisbetűből, legalább egy nagybetűből, legalább egy számból és legalább egy szimbólumból áll (pl. \"~!@#$%^&*()\")."
  },
  {
    "id": "model.user.is_valid.pwd_lowercase_uppercase_number.app_error",
    "translation": "A jelszónak legalább {{.Min}} karaktert kell tartalmaznia, amely legalább egy kisbetűből, legalább egy nagybetűből és legalább egy számból áll."
  },
  {
    "id": "model.user.is_valid.pwd_lowercase_uppercase.app_error",
    "translation": "A jelszónak legalább {{.Min}} karaktert kell tartalmaznia, amely legalább egy kisbetűből és legalább egy nagybetűből áll."
  },
  {
    "id": "model.user.is_valid.pwd_lowercase_symbol.app_error",
    "translation": "A jelszónak legalább {{.Min}} karaktert kell tartalmaznia, amely legalább egy kisbetűből és legalább egy szimbólumból áll (pl. \"~!@#$%^&*()\")."
  },
  {
    "id": "model.user.is_valid.pwd_lowercase_number_symbol.app_error",
    "translation": "A jelszónak tartalmaznia kell legalább {{.Min}} karaktert, amelyek legalább egy kisbetűből, legalább egy számból és legalább egy szimbólumból állnak (pl. \"~!@#$%^&*()\")."
  },
  {
    "id": "model.user.is_valid.pwd_lowercase_number.app_error",
    "translation": "A jelszónak legalább {{.Min}} karakterből kell állnia, amely tartalmaz legalább egy kisbetűt és legalább egy számot."
  },
  {
    "id": "model.user.is_valid.pwd_lowercase.app_error",
    "translation": "A jelszónak legalább {{.Min}} karakterből kell állnia, amely legalább egy kisbetűt tartalmaz."
  },
  {
    "id": "model.user.is_valid.pwd.app_error",
    "translation": "A jelszónak legalább {{.Min}} karaktert kell tartalmaznia."
  },
  {
    "id": "model.user.is_valid.position.app_error",
    "translation": "Érvénytelen pozíció: nem lehet hosszabb 128 karakternél."
  },
  {
    "id": "model.user.is_valid.password_limit.app_error",
    "translation": "A bcrypt korlátai miatt nem lehet 72 karakternél hosszabb jelszót beállítani."
  },
  {
    "id": "model.user.is_valid.nickname.app_error",
    "translation": "Érvénytelen becenév."
  },
  {
    "id": "model.user.is_valid.marshal.app_error",
    "translation": "Nem sikerült a mező kódolása JSON-ba"
  },
  {
    "id": "model.user.is_valid.locale.app_error",
    "translation": "Érvénytelen területi beállítás."
  },
  {
    "id": "model.user.is_valid.last_name.app_error",
    "translation": "Érvénytelen vezetéknév."
  },
  {
    "id": "model.user.is_valid.id.app_error",
    "translation": "Érvénytelen felhasználó azonosító."
  },
  {
    "id": "model.user.is_valid.first_name.app_error",
    "translation": "Érvénytelen keresztnév."
  },
  {
    "id": "model.user.is_valid.email.app_error",
    "translation": "Érvénytelen e-mail."
  },
  {
    "id": "model.user.is_valid.create_at.app_error",
    "translation": "A létrehozás idejének érvényes időnek kell lennie."
  },
  {
    "id": "model.user.is_valid.auth_data_type.app_error",
    "translation": "Érvénytelen felhasználó, hitelesítési adatokat hitelesítési típussal kell beállítani."
  },
  {
    "id": "model.user.is_valid.auth_data_pwd.app_error",
    "translation": "Érvénytelen felhasználó, jelszó és hitelesítési adatokat nem lehet egyszerre beállítani."
  },
  {
    "id": "model.user.is_valid.auth_data.app_error",
    "translation": "Érvénytelen hitelesítési adatok."
  },
  {
    "id": "model.upload_session.is_valid.user_id.app_error",
    "translation": "Érvénytelen érték a UserId -nak"
  },
  {
    "id": "model.upload_session.is_valid.type.app_error",
    "translation": "Érvénytelen érték a Type -nak"
  },
  {
    "id": "model.upload_session.is_valid.path.app_error",
    "translation": "Érvénytelen érték a Path -nak"
  },
  {
    "id": "model.upload_session.is_valid.id.app_error",
    "translation": "Érvénytelen érték a Id -nak"
  },
  {
    "id": "ent.jobs.do_job.batch_start_timestamp.parse_error",
    "translation": "Nem sikerült feldolgozni az üzenet export munka ExportFromTimestamp értékét."
  },
  {
    "id": "ent.jobs.do_job.batch_size.parse_error",
    "translation": "Nem sikerült feldolgozni az üzenet export BatchSize értékét."
  },
  {
    "id": "ent.id_loaded.license_disable.app_error",
    "translation": "Az Ön licensze nem támogatja az azonosítóval betöltött push értesítéseket."
  },
  {
    "id": "ent.get_users_in_channel_during",
    "translation": "Nem sikerült lekérni a felhasználókat a csatornában a megadott lejárati időn belül."
  },
  {
    "id": "ent.elasticsearch.test_config.reenter_password",
    "translation": "Az Elasticsearch Server URL vagy felhasználónév megváltozott. Kérjük, adja meg újra az Elasticsearch jelszót a kapcsolat teszteléséhez."
  },
  {
    "id": "ent.elasticsearch.test_config.license.error",
    "translation": "Az Ön licence nem támogatja az Elasticsearch-t."
  },
  {
    "id": "ent.elasticsearch.test_config.indexing_disabled.error",
    "translation": "Az Elasticsearch le van tiltva."
  },
  {
    "id": "ent.elasticsearch.stop.already_stopped.app_error",
    "translation": "Az Elasticsearch már leállt."
  },
  {
    "id": "ent.elasticsearch.start.start_bulk_processor_failed.app_error",
    "translation": "Nem sikerült elindítani az Elasticsearch tömeges feldolgozót."
  },
  {
    "id": "ent.elasticsearch.start.parse_server_version.app_error",
    "translation": "Nem sikerült értelmezni az Elasticsearch szerver verzióját."
  },
  {
    "id": "ent.elasticsearch.start.get_server_version.app_error",
    "translation": "Nem sikerült lekérni az Elasticsearch szerver verzióját."
  },
  {
    "id": "ent.elasticsearch.start.create_bulk_processor_failed.app_error",
    "translation": "Nem sikerült létrehozni az Elasticsearch tömeges feldolgozót."
  },
  {
    "id": "ent.elasticsearch.start.already_started.app_error",
    "translation": "Az Elasticsearch már elindult."
  },
  {
    "id": "ent.elasticsearch.search_users.unmarshall_user_failed",
    "translation": "Nem sikerült dekódolni a keresési eredményeket"
  },
  {
    "id": "ent.elasticsearch.search_users.search_failed",
    "translation": "A keresés nem sikerült"
  },
  {
    "id": "ent.elasticsearch.search_posts.unmarshall_post_failed",
    "translation": "Nem sikerült dekódolni a keresési eredményeket"
  },
  {
    "id": "ent.elasticsearch.search_posts.search_failed",
    "translation": "A keresés nem sikerült"
  },
  {
    "id": "ent.elasticsearch.search_posts.parse_matches_failed",
    "translation": "Nem sikerült feldolgozni a keresési eredményeket"
  },
  {
    "id": "ent.elasticsearch.search_posts.disabled",
    "translation": "Elasticsearch keresés le van tiltva ezen a szerveren"
  },
  {
    "id": "ent.elasticsearch.search_files.unmarshall_file_failed",
    "translation": "Nem sikerült dekódolni a keresési eredményeket"
  },
  {
    "id": "ent.elasticsearch.search_files.search_failed",
    "translation": "A keresés nem sikerült"
  },
  {
    "id": "ent.elasticsearch.search_files.disabled",
    "translation": "Az Elasticsearch fájl keresés ki van kapcsolva ezen a szerveren"
  },
  {
    "id": "ent.elasticsearch.search_channels.unmarshall_channel_failed",
    "translation": "Nem sikerült dekódolni a keresési eredményeket"
  },
  {
    "id": "ent.elasticsearch.search_channels.search_failed",
    "translation": "A keresés nem sikerült"
  },
  {
    "id": "ent.elasticsearch.search_channels.disabled",
    "translation": "Az Elasticsearch keresés ki van kapcsolva a szerveren"
  },
  {
    "id": "ent.elasticsearch.refresh_indexes.refresh_failed",
    "translation": "Nem sikerült frissíteni az Elasticsearch indexeket"
  },
  {
    "id": "ent.elasticsearch.purge_indexes.delete_failed",
    "translation": "Nem sikerült kitörölni az Elasticsearch indexet"
  },
  {
    "id": "ent.elasticsearch.post.get_posts_batch_for_indexing.error",
    "translation": "Nem sikerült lekérni a bejegyzések kötegetét az indexeléshez."
  },
  {
    "id": "ent.elasticsearch.post.get_files_batch_for_indexing.error",
    "translation": "Nem sikerült lekérni a fájlok kötegét az indexeléshez."
  },
  {
    "id": "ent.elasticsearch.not_started.error",
    "translation": "Elasticsearch nincs elindítva"
  },
  {
    "id": "ent.elasticsearch.indexer.index_batch.nothing_left_to_index.error",
    "translation": "Megpróbál új köteget indexelni, amint az összes entitás elkészült"
  },
  {
    "id": "ent.elasticsearch.indexer.do_job.parse_start_time.error",
    "translation": "Az Elasticsearch indexelő processze nem tudta értelmezni a kezdési időt"
  },
  {
    "id": "ent.elasticsearch.indexer.do_job.parse_end_time.error",
    "translation": "Az Elasticsearch indexelő processze nem tudta értelmezni a befejezési időt"
  },
  {
    "id": "ent.elasticsearch.indexer.do_job.get_oldest_entity.error",
    "translation": "A legrégebbi entitást (felhasználó, csatorna vagy bejegyzés), nem sikerült lekérni az adatbázisból"
  },
  {
    "id": "ent.elasticsearch.index_user.error",
    "translation": "Nem sikerült indexelni a felhasználót"
  },
  {
    "id": "ent.elasticsearch.index_post.error",
    "translation": "Nem sikerült indexelni a bejegyzést"
  },
  {
    "id": "ent.elasticsearch.index_file.error",
    "translation": "Nem sikerült indexelni a fájlt"
  },
  {
    "id": "ent.elasticsearch.index_channels_batch.error",
    "translation": "Nem sikerült lekérni a csatornák kötegét az indexeléshez."
  },
  {
    "id": "ent.elasticsearch.index_channel.error",
    "translation": "Nem sikerült indexelni a csatornát"
  },
  {
    "id": "ent.elasticsearch.generic.disabled",
    "translation": "Az Elasticsearch nincs engedélyezve ezen a szerveren"
  },
  {
    "id": "ent.elasticsearch.delete_user_posts.error",
    "translation": "Nem sikerült törölni a felhasználó bejegyzéseit"
  },
  {
    "id": "ent.elasticsearch.delete_user_files.error",
    "translation": "Nem sikerült törölni a felhasználó fájljait"
  },
  {
    "id": "ent.elasticsearch.delete_user.error",
    "translation": "Nem sikerült törölni a felhasználót"
  },
  {
    "id": "ent.elasticsearch.delete_post_files.error",
    "translation": "Nem sikerült törölni a bejegyzés fájljait"
  },
  {
    "id": "ent.elasticsearch.delete_post.error",
    "translation": "Nem sikerült törölni a bejegyzést"
  },
  {
    "id": "ent.elasticsearch.delete_file.error",
    "translation": "Nem sikerült törölni a fájlt"
  },
  {
    "id": "ent.elasticsearch.delete_channel_posts.error",
    "translation": "Nem sikerült törölni a csatorna bejegyzéseket"
  },
  {
    "id": "ent.elasticsearch.delete_channel.error",
    "translation": "Nem sikerült törölni a csatornát"
  },
  {
    "id": "ent.elasticsearch.data_retention_delete_indexes.get_indexes.error",
    "translation": "Nme sikerült lekérni az Elasticsearch indexeket"
  },
  {
    "id": "ent.elasticsearch.data_retention_delete_indexes.delete_index.error",
    "translation": "Nme sikerült törölni az Elasticsearch indexet"
  },
  {
    "id": "ent.elasticsearch.create_template_users_if_not_exists.template_create_failed",
    "translation": "Nem sikerült létrehozni Elasticsearch sablonokat a felhasználókhoz"
  },
  {
    "id": "ent.elasticsearch.create_template_posts_if_not_exists.template_create_failed",
    "translation": "Nem sikerült létrehozni Elasticsearch sablonokat a bejegyzésekhez"
  },
  {
    "id": "ent.elasticsearch.create_template_file_info_if_not_exists.template_create_failed",
    "translation": "Nem sikerült létrehozni Elasticsearch sablonokat a fájlokhoz"
  },
  {
    "id": "ent.elasticsearch.create_template_channels_if_not_exists.template_create_failed",
    "translation": "Nem sikerült létrehozni Elasticsearch sablonokat a csatornákhoz"
  },
  {
    "id": "ent.elasticsearch.create_client.connect_failed",
    "translation": "Elasticsearch kliens beállítása sikertelen"
  },
  {
    "id": "ent.elasticsearch.aggregator_worker.index_job_failed.error",
    "translation": "Az Elasticsearch aggregator worker meghiúsult az indexelő munka sikertelensége miatt"
  },
  {
    "id": "ent.elasticsearch.aggregator_worker.get_indexes.error",
    "translation": "Az Elasticsearch aggregátor worker nem tudta lekérni az indexeket"
  },
  {
    "id": "ent.elasticsearch.aggregator_worker.delete_indexes.error",
    "translation": "Az Elasticsearch aggregator worker nem tudta törölni az indexeket"
  },
  {
    "id": "ent.elasticsearch.aggregator_worker.create_index_job.error",
    "translation": "Az Elasticsearch aggregator worker nem tudta létrehozni az indexelő munkát"
  },
  {
    "id": "ent.data_retention.policies.invalid_policy",
    "translation": "Szabályzat érvénytelen."
  },
  {
    "id": "ent.data_retention.policies.internal_error",
    "translation": "Hiba történt a kért művelet végrehajtása során."
  },
  {
    "id": "ent.data_retention.generic.license.error",
    "translation": "A licence nem támogatja az adatmegőrzést."
  },
  {
    "id": "ent.compliance.run_failed.error",
    "translation": "Megfelelősségi exportálás munka '{{.JobName}}' nem sikerült a '{{.FilePath}}' fájlban"
  },
  {
    "id": "ent.compliance.run_export.template_watcher.appError",
    "translation": "Nem lehet betölteni az export sablonokat. Kérlek próbáld újra."
  },
  {
    "id": "ent.compliance.licence_disable.app_error",
    "translation": "A megfelelőségi funkciót a jelenlegi licenc letiltotta. Az enterprise licenc frissítésével kapcsolatban forduljon a rendszergazdához."
  },
  {
    "id": "ent.compliance.global_relay.write_file.appError",
    "translation": "Nem sikerült írni a global relay fájlt."
  },
  {
    "id": "ent.compliance.global_relay.rewind_temporary_file.appError",
    "translation": "Nem sikerült újra olvasni a Global Relay ideiglenes exportfájlt."
  },
  {
    "id": "ent.compliance.global_relay.open_temporary_file.appError",
    "translation": "Nem sikerült megnyitni az ideiglenes exportfájlt."
  },
  {
    "id": "ent.compliance.global_relay.attachments_removed.appError",
    "translation": "A feltöltött fájlt eltávolítottuk a Global Relay exportálásából, mert túl nagy volt ahhoz, hogy elküldhesse."
  },
  {
    "id": "ent.compliance.csv.zip.creation.appError",
    "translation": "Nem sikerült létrehozni a zip export fájlt."
  },
  {
    "id": "ent.compliance.csv.write_file.appError",
    "translation": "Nem sikerült írni a csv fájlt."
  },
  {
    "id": "ent.compliance.csv.warning.appError",
    "translation": "Nem sikerült létrehozni a figyelmeztetés fájlt."
  },
  {
    "id": "ent.compliance.csv.post.export.appError",
    "translation": "Nem sikerült exportálni a bejegyzést."
  },
  {
    "id": "ent.compliance.csv.metadata.json.zipfile.appError",
    "translation": "Nem sikerült létrehozni a zip fájlt"
  },
  {
    "id": "ent.compliance.csv.metadata.json.marshalling.appError",
    "translation": "Nem sikerült átalakítani a metaadatot json-be."
  },
  {
    "id": "ent.compliance.csv.metadata.export.appError",
    "translation": "Nem sikerült hozzáadni a metaadat fájlt a zip fájlba."
  },
  {
    "id": "ent.account_migration.get_saml_users_failed",
    "translation": "Nem sikerült lekérni az SAML felhasználókat."
  },
  {
    "id": "ent.account_migration.get_all_failed",
    "translation": "Nem sikerült lekérni a felhasználókat."
  },
  {
    "id": "brand.save_brand_image.save_image.app_error",
    "translation": "Nem sikerült írni a kép fájlt a fájl tárolóba. Kérjük ellenőrizze a kapcsolatát és próbálja újra."
  },
  {
    "id": "brand.save_brand_image.open.app_error",
    "translation": "Nem sikerült feltölteni egyedi arculat képet. Győződjön meg róla, hogy a kép mérete kevesebb mint 2 MB és próbálja újra."
  },
  {
    "id": "brand.save_brand_image.encode.app_error",
    "translation": "Nem sikerült átalakítani a kép adatot PNG formátumba. Kérjük próbálja meg újra."
  },
  {
    "id": "brand.save_brand_image.decode.app_error",
    "translation": "Nem sikerült dekódolni a kép adatot."
  },
  {
    "id": "bleveengine.stop_user_index.error",
    "translation": "Nem sikerült lezárni a felhasználó indexet."
  },
  {
    "id": "bleveengine.stop_post_index.error",
    "translation": "Nem sikerült lezárni a bejegyzés indexet."
  },
  {
    "id": "bleveengine.stop_file_index.error",
    "translation": "Nem sikerült lezárni a fájl indexet."
  },
  {
    "id": "bleveengine.stop_channel_index.error",
    "translation": "Nem sikerült lezárni a csatorna indexet."
  },
  {
    "id": "bleveengine.search_users_in_team.error",
    "translation": "A felhasználó keresést nem sikerült befejezni."
  },
  {
    "id": "bleveengine.search_users_in_channel.uchan.error",
    "translation": "A felhasználó keresést nem sikerült befejezni."
  },
  {
    "id": "bleveengine.search_users_in_channel.nuchan.error",
    "translation": "A felhasználó keresést nem sikerült befejezni."
  },
  {
    "id": "bleveengine.search_posts.error",
    "translation": "A bejegyzés keresést nem sikerült befejezni."
  },
  {
    "id": "bleveengine.search_files.error",
    "translation": "A fájl keresést nem sikerült befejezni."
  },
  {
    "id": "bleveengine.search_channels.error",
    "translation": "A csatorna keresést nem sikerült befejezni."
  },
  {
    "id": "bleveengine.purge_user_index.error",
    "translation": "Nem sikerült törölni a felhasználó indexeket."
  },
  {
    "id": "bleveengine.purge_post_index.error",
    "translation": "Nem sikerült törölni a bejegyzés indexeket."
  },
  {
    "id": "bleveengine.purge_file_index.error",
    "translation": "Nem sikerült törölni a fájl indexeket."
  },
  {
    "id": "bleveengine.purge_channel_index.error",
    "translation": "Nem sikerült törölni a csatorna indexeket."
  },
  {
    "id": "bleveengine.indexer.index_batch.nothing_left_to_index.error",
    "translation": "Megpróbál indexelni egy új köteget, amikor az összes entitás elkészült."
  },
  {
    "id": "bleveengine.indexer.do_job.parse_start_time.error",
    "translation": "A Bleve indexelő munkás nem tudta értelmezni a kezdési időt."
  },
  {
    "id": "bleveengine.indexer.do_job.parse_end_time.error",
    "translation": "A Bleve indexelő munkás nem tudta értelmezni a befejezési időt."
  },
  {
    "id": "bleveengine.indexer.do_job.engine_inactive",
    "translation": "Nem sikerült futtatni a Bleve index munkát: motor inaktív."
  },
  {
    "id": "bleveengine.indexer.do_job.bulk_index_users.batch_error",
    "translation": "Nem sikerült indexelni a felhasználó köteget."
  },
  {
    "id": "bleveengine.indexer.do_job.bulk_index_posts.batch_error",
    "translation": "Nem sikerült indexelni a bejegyzés köteget."
  },
  {
    "id": "bleveengine.indexer.do_job.bulk_index_files.batch_error",
    "translation": "Nem sikerült indexelni a fájl köteget."
  },
  {
    "id": "bleveengine.indexer.do_job.bulk_index_channels.batch_error",
    "translation": "Nem sikerült indexelni a csatorna köteget."
  },
  {
    "id": "bleveengine.index_user.error",
    "translation": "Nem sikerült indexelni a felhasználót."
  },
  {
    "id": "bleveengine.index_post.error",
    "translation": "Nem sikerült indexelni a bejegyzést."
  },
  {
    "id": "bleveengine.index_file.error",
    "translation": "Nem sikerült indexelni a fájlt."
  },
  {
    "id": "bleveengine.index_channel.error",
    "translation": "Nem sikerült indexelni a csatornát."
  },
  {
    "id": "bleveengine.delete_user_posts.error",
    "translation": "Nem sikerült törölni a felhasználó bejegyzéseket"
  },
  {
    "id": "bleveengine.delete_user_files.error",
    "translation": "Nem sikerült törölni a felhasználó fájlokat."
  },
  {
    "id": "bleveengine.delete_user.error",
    "translation": "Nem sikerült törölni a felhasználót."
  },
  {
    "id": "bleveengine.delete_post_files.error",
    "translation": "Nem sikerült törölni a bejegyzés fájlokat."
  },
  {
    "id": "bleveengine.delete_post.error",
    "translation": "Nem sikerült törölni a bejegyzést."
  },
  {
    "id": "bleveengine.delete_files_batch.error",
    "translation": "Nem sikerült törölni a fájokat."
  },
  {
    "id": "bleveengine.delete_file.error",
    "translation": "Nem sikerült törölni a fájlt."
  },
  {
    "id": "bleveengine.delete_channel_posts.error",
    "translation": "Nem sikerült törölni a csatorna bejegyzéseket"
  },
  {
    "id": "bleveengine.delete_channel.error",
    "translation": "Nem sikerült törölni a csatornát."
  },
  {
    "id": "bleveengine.create_user_index.error",
    "translation": "Hiba a bleve felhasználó index létrehozásakor."
  },
  {
    "id": "bleveengine.create_post_index.error",
    "translation": "Hiba a bleve bejegyzés index létrehozásakor."
  },
  {
    "id": "bleveengine.create_file_index.error",
    "translation": "Hiba a bleve fájl index létrehozásakor."
  },
  {
    "id": "bleveengine.create_channel_index.error",
    "translation": "Hiba a bleve csatorna index létrehozásakor."
  },
  {
    "id": "bleveengine.already_started.error",
    "translation": "Bleve már beindult."
  },
  {
    "id": "app.webhooks.update_outgoing.app_error",
    "translation": "Nem sikerült frissíteni a webhookot."
  },
  {
    "id": "app.webhooks.update_incoming.app_error",
    "translation": "Nem sikerült frissíteni a IncomingWebhook-ot."
  },
  {
    "id": "app.webhooks.save_outgoing.override.app_error",
    "translation": "Nem írhat felül egy létező OutgoingWebhook-ot."
  },
  {
    "id": "app.webhooks.save_outgoing.app_error",
    "translation": "Nem sikerült elmenteni a OutgoingWebhook-ot."
  },
  {
    "id": "app.webhooks.save_incoming.existing.app_error",
    "translation": "Nem írhat felül egy létező IncomingWebhook-ot."
  },
  {
    "id": "app.webhooks.save_incoming.app_error",
    "translation": "Nem sikerült menteni az IncomingWebhook-ot."
  },
  {
    "id": "app.webhooks.permanent_delete_outgoing_by_user.app_error",
    "translation": "Nem sikerült törölni a webhookot."
  },
  {
    "id": "app.webhooks.permanent_delete_outgoing_by_channel.app_error",
    "translation": "Nem sikerült törölni a webhookot."
  },
  {
    "id": "app.webhooks.permanent_delete_incoming_by_user.app_error",
    "translation": "Nem sikerült törölni a webhookot."
  },
  {
    "id": "app.webhooks.permanent_delete_incoming_by_channel.app_error",
    "translation": "Nem sikerült törölni a webhookot."
  },
  {
    "id": "app.webhooks.get_outgoing_by_team.app_error",
    "translation": "Nem sikerült lekérni a webhookokat."
  },
  {
    "id": "app.webhooks.get_outgoing_by_channel.app_error",
    "translation": "Nem sikerült lekérni a webhookokat."
  },
  {
    "id": "app.webhooks.get_outgoing.app_error",
    "translation": "Nem sikerült lekérni a webhookot."
  },
  {
    "id": "app.webhooks.get_incoming_by_user.app_error",
    "translation": "Nem sikerült lekérni a webhookot."
  },
  {
    "id": "app.webhooks.get_incoming_by_channel.app_error",
    "translation": "Nem sikerült lekérni a webhookokat."
  },
  {
    "id": "app.webhooks.get_incoming.app_error",
    "translation": "Nem sikerült lekérni a webhookot."
  },
  {
    "id": "app.webhooks.delete_outgoing.app_error",
    "translation": "Nem sikerült törölni a webhookot."
  },
  {
    "id": "app.webhooks.delete_incoming.app_error",
    "translation": "Nem sikerült törölni a webhookot."
  },
  {
    "id": "app.webhooks.analytics_outgoing_count.app_error",
    "translation": "Nem sikerült megszámolni a kimenő webhookokat."
  },
  {
    "id": "app.webhooks.analytics_incoming_count.app_error",
    "translation": "Nem sikerült megszámolni a bejövő webhookokat."
  },
  {
    "id": "app.user_terms_of_service.save.app_error",
    "translation": "Nem sikerült menteni a felhasználási feltételeket."
  },
  {
    "id": "app.user_terms_of_service.get_by_user.no_rows.app_error",
    "translation": "Nem találhatóak felhasználási feltételek."
  },
  {
    "id": "app.user_terms_of_service.get_by_user.app_error",
    "translation": "Nem sikerült letöltenia felhasználási feltételeket."
  },
  {
    "id": "app.user_terms_of_service.delete.app_error",
    "translation": "Nem sikerült törölni a felhasználási feltételeket."
  },
  {
    "id": "app.user_access_token.update_token_enable.app_error",
    "translation": "Nem sikerült engedélyezni a hozzáférési tokent."
  },
  {
    "id": "app.user_access_token.update_token_disable.app_error",
    "translation": "Nem sikerült letiltani a hozzáférési tokent."
  },
  {
    "id": "app.user_access_token.search.app_error",
    "translation": "Hiba lépett fel a felhasználó hozzáférési token keresésekor."
  },
  {
    "id": "app.user_access_token.save.app_error",
    "translation": "Nem sikerült menteni a személyes hozzáférési tokent."
  },
  {
    "id": "app.user_access_token.invalid_or_missing",
    "translation": "Érvénytelen vagy hiányzó token."
  },
  {
    "id": "app.user_access_token.get_by_user.app_error",
    "translation": "Nem sikerült lekérni a személyes hozzáférési tokeneket felhasználónkként."
  },
  {
    "id": "app.user_access_token.get_all.app_error",
    "translation": "Nem sikerült lekérni az összes személyes hozzáférési tokent."
  },
  {
    "id": "app.user_access_token.disabled",
    "translation": "Személyes hozzáférési tokenek le vannak tiltva a szerveren. A részletekért kérjük lépjen kapcsolatba a rendszergazdával."
  },
  {
    "id": "app.user_access_token.delete.app_error",
    "translation": "Nem sikerült törölni a személyes hozzáférési tokent."
  },
  {
    "id": "app.user.verify_email.app_error",
    "translation": "Nem sikerült frissíteni az e-mail megerősítés mezőt."
  },
  {
    "id": "app.user.update_update.app_error",
    "translation": "Nem sikerült frissíteni a felhasználó utolsó frissítésének dátumát."
  },
  {
    "id": "app.user.update_threads_read_for_user.app_error",
    "translation": "Nem sikerült frissíteni az összes felhasználói szálat olvasottként"
  },
  {
    "id": "app.user.update_thread_read_for_user.app_error",
    "translation": "Nem sikerült frissíteni az olvasási állapotot a szálhoz"
  },
  {
    "id": "app.user.update_thread_follow_for_user.app_error",
    "translation": "Nem sikerült frissíteni a követők állapotot a szálhoz"
  },
  {
    "id": "app.user.update_failed_pwd_attempts.app_error",
    "translation": "Nem sikerült frissíteni a failed_attempts -et."
  },
  {
    "id": "app.user.update_auth_data.email_exists.app_error",
    "translation": "Nem sikerült átváltani a fiókot {{.Service}} szolgáltatásra. Egy fiók ami a {{.Email}} e-mail címet használja már létezik."
  },
  {
    "id": "app.user.update_auth_data.app_error",
    "translation": "Nem sikerült frissíteni a hitelesítő adatot."
  },
  {
    "id": "app.user.update_active_for_multiple_users.updating.app_error",
    "translation": "Nem sikerült deaktiválni a vendégeket."
  },
  {
    "id": "app.user.update.finding.app_error",
    "translation": "Hiba lépett fel a fiók megkeresésekor."
  },
  {
    "id": "app.user.update.find.app_error",
    "translation": "Nem sikerült megtalálni a frissítendő létező fiókot."
  },
  {
    "id": "app.user.send_emails.app_error",
    "translation": "Egyetlen e-mailt sem sikerült elküldeni"
  },
  {
    "id": "app.user.send_auto_response.app_error",
    "translation": "Nem sikerült automatikus választ küldeni a felhasználótól."
  },
  {
    "id": "app.user.search.app_error",
    "translation": "Nem található a keresési paramétereknek megfelelő felhasználó."
  },
  {
    "id": "app.user.save.username_exists.app_error",
    "translation": "Egy fiók ugyanezzel a felhasználónévvel már létezik."
  },
  {
    "id": "app.user.save.email_exists.app_error",
    "translation": "Egy fiók ugyanezzel az e-mail címmel már létezik."
  },
  {
    "id": "app.user.save.app_error",
    "translation": "Nem sikerült elmenteni a fiókot."
  },
  {
    "id": "app.user.promote_guest.user_update.app_error",
    "translation": "Nem sikerült frissíteni a felhasználót."
  },
  {
    "id": "app.user.permanentdeleteuser.internal_error",
    "translation": "Nem sikerült törölni a felhasználót."
  },
  {
    "id": "app.user.permanent_delete.app_error",
    "translation": "Nem sikerült törölni a létező fiókot."
  },
  {
    "id": "app.user.missing_account.const",
    "translation": "Nem sikerült megtalálni a felhasználót."
  },
  {
    "id": "app.user.get_users_batch_for_indexing.get_users.app_error",
    "translation": "Nem sikerült lekérni a felhasználók csomagját az indexeléshez."
  },
  {
    "id": "app.user.get_unread_count.app_error",
    "translation": "Nem sikerült lekérni az olvasatlan üzenetek számát a felhasználóhoz."
  },
  {
    "id": "app.user.get_total_users_count.app_error",
    "translation": "Nem sikerült megszámolni a felhasználókat."
  },
  {
    "id": "app.user.get_threads_for_user.not_found",
    "translation": "Felhasználó szál nem létezik vagy nincs követve"
  },
  {
    "id": "app.user.get_threads_for_user.app_error",
    "translation": "Nem sikerült lekérni a felhasználó szálakat"
  },
  {
    "id": "app.user.get_recently_active_users.app_error",
    "translation": "Hiba lépett fel a nemrég aktív felhasználók keresésekor."
  },
  {
    "id": "app.user.get_profiles.app_error",
    "translation": "Hiba lépett fel a felhasználói profilok keresésekor."
  },
  {
    "id": "app.user.get_profile_by_group_channel_ids_for_user.app_error",
    "translation": "Hiba lépett fel a felhasználói profilok keresésekor."
  },
  {
    "id": "app.user.get_new_users.app_error",
    "translation": "Hiba lépett fel az új felhasználók keresésekor."
  },
  {
    "id": "app.user.get_known_users.get_users.app_error",
    "translation": "Nem sikerült lekérni az ismert felhasználókat az adatbázisból."
  },
  {
    "id": "app.user.get_by_username.app_error",
    "translation": "Nem található meglévő fiók ami egyezne a felhasználónévvel ehhez a csapathoz. Ehhez a csapathoz való csatlakozáshoz meghívó kellhet a csapat tulajdonosától."
  },
  {
    "id": "app.user.get_by_auth.other.app_error",
    "translation": "Hiba lépett fel a fiók hitelesítési típus szerinti keresésekor."
  },
  {
    "id": "app.user.get_by_auth.missing_account.app_error",
    "translation": "Nem található a csapat hitelesítési típusának megfelelő létező fiók. Ehhez a csapathoz való csatlakozáshoz meghívó kellhet a csapat tulajdonosától."
  },
  {
    "id": "app.user.get.app_error",
    "translation": "Hiba lépett fel a fiók megkeresésekor."
  },
  {
    "id": "app.user.demote_user_to_guest.user_update.app_error",
    "translation": "Nem sikerült frissíteni a felhasználót."
  },
  {
    "id": "app.user.convert_bot_to_user.app_error",
    "translation": "Nem sikerült átalakítani a botot felhasználóvá."
  },
  {
    "id": "app.user.clear_all_custom_role_assignments.select.app_error",
    "translation": "Nem sikerült lekérni a felhasználókat."
  },
  {
    "id": "app.user.analytics_get_inactive_users_count.app_error",
    "translation": "Nem sikerült megszámolni az inaktív felhasználókat."
  },
  {
    "id": "app.user.analytics_daily_active_users.app_error",
    "translation": "Nem sikerült lekérni az aktív felhasználókat a kért időtartományban."
  },
  {
    "id": "app.upload.upload_data.update.app_error",
    "translation": "Nem sikerült frissíteni a feltöltés munkamenetet."
  },
  {
    "id": "app.upload.upload_data.save.app_error",
    "translation": "Nem sikerült menteni a fájl infót."
  },
  {
    "id": "app.upload.upload_data.read_file.app_error",
    "translation": "Nem sikerült olvasni a fájlt."
  },
  {
    "id": "app.upload.upload_data.move_file.app_error",
    "translation": "Nem sikerült áthelyezni a feltöltött fájlt."
  },
  {
    "id": "app.upload.upload_data.large_image.app_error",
    "translation": "{{.Filename}} méretei ({{.Width}} x {{.Height}} pixel) túllépik a korlátot."
  },
  {
    "id": "app.upload.upload_data.first_part_too_small.app_error",
    "translation": "Nem sikerült feltölteni adatot. Az első résznek legalább {{.Size}} bájtnak kell lennie."
  },
  {
    "id": "app.upload.upload_data.concurrent.app_error",
    "translation": "Nem sikerült feltölteni adatot egynél több kérésből."
  },
  {
    "id": "app.upload.run_plugins_hook.rejected",
    "translation": "Nem sikerült feltölteni a {{.Filename}} fájlt. Elutasítva plugin által: {{.Reason}}"
  },
  {
    "id": "app.upload.run_plugins_hook.move_fail",
    "translation": "Nem sikerült áthelyezni a fájlt."
  },
  {
    "id": "app.upload.get_for_user.app_error",
    "translation": "Nem sikerült lekérni a felhasználó feltöltéseit."
  },
  {
    "id": "app.upload.get.app_error",
    "translation": "Nem sikerült lekérni a feltöltést."
  },
  {
    "id": "app.upload.create.upload_too_large.app_error",
    "translation": "Nem sikerült feltölteni a fájlt. A fájl túl nagy."
  },
  {
    "id": "app.upload.create.save.app_error",
    "translation": "Nem sikerült elmenteni a feltöltést."
  },
  {
    "id": "app.upload.create.incorrect_channel_id.app_error",
    "translation": "Nem lehet feltölteni a megadott csatornára."
  },
  {
    "id": "app.upload.create.cannot_upload_to_deleted_channel.app_error",
    "translation": "Nem lehet feltölteni egy törölt csatornára."
  },
  {
    "id": "app.update_error",
    "translation": "frissítés hiba"
  },
  {
    "id": "app.terms_of_service.get.no_rows.app_error",
    "translation": "Nem találhatóak felhasználási feltételek."
  },
  {
    "id": "app.terms_of_service.get.app_error",
    "translation": "Nem sikerült letölteni a felhasználási feltételeket."
  },
  {
    "id": "app.terms_of_service.create.app_error",
    "translation": "Nem sikerült elmenteni a felhasználási feltételeket."
  },
  {
    "id": "app.team.user_belongs_to_teams.app_error",
    "translation": "Nem sikerült meghatározni, hogy a felhasználó a csapatok listájába tartozik-e."
  },
  {
    "id": "app.team.update.updating.app_error",
    "translation": "Hiba lépett fel a csapat frissítésekor."
  },
  {
    "id": "app.team.update.find.app_error",
    "translation": "Nem található a frissítendő létező csapat."
  },
  {
    "id": "app.team.search_private_team.app_error",
    "translation": "Hiba lépett fel a privát csapatok keresésekor."
  },
  {
    "id": "app.team.search_open_team.app_error",
    "translation": "Hiba lépett fel a nyitott csapatok keresésekor."
  },
  {
    "id": "app.team.search_all_team.app_error",
    "translation": "Hiba lépett fel a csapatok keresésekor."
  },
  {
    "id": "app.team.save_member.save.app_error",
    "translation": "Nem sikerült elmenteni a csapattagot."
  },
  {
    "id": "app.team.save.app_error",
    "translation": "Nem sikerült elmenteni a csapatot."
  },
  {
    "id": "app.team.reset_all_team_schemes.app_error",
    "translation": "Nem sikerült visszaállítani a csapat sémákat."
  },
  {
    "id": "app.team.rename_team.name_occupied",
    "translation": "Nem sikerült átnevezni a csapatot, mert a név már használatban van."
  },
  {
    "id": "app.team.remove_member.app_error",
    "translation": "Nem sikerült eltávolítani a csapattagot."
  },
  {
    "id": "app.team.permanentdeleteteam.internal_error",
    "translation": "Nem sikerült törölni a csapatot."
  },
  {
    "id": "app.team.permanent_delete.app_error",
    "translation": "Nem sikerült törölni a létező csapatot."
  },
  {
    "id": "app.team.migrate_team_members.update.app_error",
    "translation": "Nem sikerült frissíteni a csapattagot."
  },
  {
    "id": "app.team.join_user_to_team.save_member.max_accounts.app_error",
    "translation": "Nem sikerült új csapat tagságot létrehozni mert a csapat tagok száma elérte a korlátot"
  },
  {
    "id": "app.team.join_user_to_team.save_member.conflict.app_error",
    "translation": "Nem sikerült új csapat tagságot létrehozni mert már létezik"
  },
  {
    "id": "app.team.join_user_to_team.save_member.app_error",
    "translation": "Nem sikerült új csapat tagságot létrehozni"
  },
  {
    "id": "app.team.join_user_to_team.max_accounts.app_error",
    "translation": "Ez a csapat elérte a maximálisan engedélyezett fiókok számát. Magasabb korlát beállításához vegye fel a kapcsolatot a rendszergazdával."
  },
  {
    "id": "app.team.invite_token.group_constrained.error",
    "translation": "Tokennel nem lehet csatlakozni egy csoport által korlátozott csapathoz."
  },
  {
    "id": "app.team.invite_id.group_constrained.error",
    "translation": "Meghívóval nem lehet csatlakozni egy csoport által korlátozott csapathoz."
  },
  {
    "id": "app.team.get_user_team_ids.app_error",
    "translation": "Nem sikerült lekérni a felhasználó csapatainak listáját."
  },
  {
    "id": "app.team.get_unread.app_error",
    "translation": "Nem sikerült lekérni a csapat olvasatlan üzeneteit."
  },
  {
    "id": "app.team.get_members_by_ids.app_error",
    "translation": "Nem sikerült lekérni a csapattagokat."
  },
  {
    "id": "app.team.get_members.app_error",
    "translation": "Nem sikerült lekérni a csapattagokat."
  },
  {
    "id": "app.team.get_member_count.app_error",
    "translation": "Nem sikerült megszámolni a csapattagokat."
  },
  {
    "id": "app.team.get_member.missing.app_error",
    "translation": "Nem található csapat tag ehhez a felhasználó azonosítóhoz és csapat azonosítóhoz."
  },
  {
    "id": "app.team.get_member.app_error",
    "translation": "Nem sikerült lekérni a csapattagot."
  },
  {
    "id": "app.team.get_by_scheme.app_error",
    "translation": "Nem sikerült lekérni a csatornákat a megadott sémához."
  },
  {
    "id": "app.team.get_by_name.missing.app_error",
    "translation": "Nem sikerült megtalálni a létező csapatot."
  },
  {
    "id": "app.team.get_by_name.app_error",
    "translation": "Nem sikerült megtalálni a létező csapatot."
  },
  {
    "id": "app.team.get_by_invite_id.finding.app_error",
    "translation": "Nem sikerült megtalálni a létező csapatot."
  },
  {
    "id": "app.team.get_all_team_listing.app_error",
    "translation": "Nem sikerült lekérni az összes csapatot."
  },
  {
    "id": "app.team.get_all_private_team_listing.app_error",
    "translation": "Nem sikerült lekérni az összes privát csapatot."
  },
  {
    "id": "app.team.get_all.app_error",
    "translation": "Nem sikerült lekérni az összes csapatot."
  },
  {
    "id": "app.team.get_active_member_count.app_error",
    "translation": "Nem sikerült megszámolni a csapattagokat."
  },
  {
    "id": "app.team.get.finding.app_error",
    "translation": "Hiba lépett fel a csapat megkeresésekor."
  },
  {
    "id": "app.team.get.find.app_error",
    "translation": "Nem sikerült megtalálni a létező csapatot."
  },
  {
    "id": "app.team.clear_all_custom_role_assignments.select.app_error",
    "translation": "Nem sikerült lekérni a csapat tagokat."
  },
  {
    "id": "app.team.analytics_team_count.app_error",
    "translation": "Nem sikerült megszámolni a csapatokat."
  },
  {
    "id": "app.system_install_date.parse_int.app_error",
    "translation": "Nem sikerült értelmezni a telepítési dátumot."
  },
  {
    "id": "app.system.warn_metric.store.app_error",
    "translation": "Nem sikerült eltárolni az értéket {{.WarnMetricName}} számára"
  },
  {
    "id": "app.system.warn_metric.bot_displayname",
    "translation": "Mattermost Tanácsadó"
  },
  {
    "id": "app.system.save.app_error",
    "translation": "Hiba lépett fel a rendszer tulajdonságok mentése közben."
  },
  {
    "id": "app.system.permanent_delete_by_name.app_error",
    "translation": "Nem sikerült véglegesen törölni a rendszertábla bejegyzést."
  },
  {
    "id": "app.channel.get_channels_by_ids.app_error",
    "translation": "Nem sikerült lekérni a csatornákat azonosítók szerint."
  },
  {
    "id": "app.channel.get_channels_batch_for_indexing.get.app_error",
    "translation": "Nem sikerült lekérni a csatornákat kötegelt indexeléséhez."
  },
  {
    "id": "app.channel.get_channels.not_found.app_error",
    "translation": "Nem találhatóak csatornák."
  },
  {
    "id": "app.channel.get_channels.get.app_error",
    "translation": "Nem sikerült lekérni a csatornákat."
  },
  {
    "id": "app.channel.get_channel_counts.get.app_error",
    "translation": "Nem sikerült lekérni a csatornák mennyiségét."
  },
  {
    "id": "app.channel.get_by_scheme.app_error",
    "translation": "Nem sikerült lekérni a csatornákat a megadott sémához."
  },
  {
    "id": "app.channel.get_by_name.missing.app_error",
    "translation": "Csatorna nem létezik."
  },
  {
    "id": "app.channel.get_by_name.existing.app_error",
    "translation": "Nem sikerült megtalálni a létező csatornát."
  },
  {
    "id": "app.channel.get_all_direct.app_error",
    "translation": "Nem sikerült lekérni az összes közvetlen csatornát."
  },
  {
    "id": "app.channel.get_all_channels_count.app_error",
    "translation": "Nem sikerült megszámolni az összes csatornát."
  },
  {
    "id": "app.channel.get_all_channels.app_error",
    "translation": "Nem sikerült lekérni az összes csatornát."
  },
  {
    "id": "app.channel.get_all.app_error",
    "translation": "Nem sikerült lekérni az összes csatornát."
  },
  {
    "id": "app.channel.get.find.app_error",
    "translation": "Hiba történt a csatorna megkeresésekor."
  },
  {
    "id": "app.channel.get.existing.app_error",
    "translation": "Nem található a meglévő csatorna."
  },
  {
    "id": "app.channel.delete.app_error",
    "translation": "Nem sikerült törölni a csatornát."
  },
  {
    "id": "app.channel.create_initial_sidebar_categories.internal_error",
    "translation": "Nem sikerült kezdeti oldalsáv kategóriákat létrehozni a felhasználónak."
  },
  {
    "id": "app.channel.create_direct_channel.internal_error",
    "translation": "Nem sikerült elmenteni a közvetlen csatornát."
  },
  {
    "id": "app.channel.create_channel.no_team_id.app_error",
    "translation": "Meg kell adni egy csapat azonosítót a csatorna létrehozásához."
  },
  {
    "id": "app.channel.create_channel.internal_error",
    "translation": "Nem sikerült elmenteni a csatornát."
  },
  {
    "id": "app.channel.count_posts_since.app_error",
    "translation": "Nem sikerült megszámolni az üzeneteket a megadott dátum óta."
  },
  {
    "id": "app.channel.clear_all_custom_role_assignments.select.app_error",
    "translation": "Nem sikerült lekérni a csatorna tagokat."
  },
  {
    "id": "app.channel.autofollow.app_error",
    "translation": "Nem sikerült frissíteni az üzenetszál tagságot az említett felhasználónak"
  },
  {
    "id": "app.channel.analytics_type_count.app_error",
    "translation": "Nem sikerült lekérni a csatornatípusok számát."
  },
  {
    "id": "app.bot.permenent_delete.bad_id",
    "translation": "Nem sikerült törölni a botot."
  },
  {
    "id": "app.bot.permanent_delete.internal_error",
    "translation": "Nem sikerült végleg törölni a botot."
  },
  {
    "id": "app.bot.patchbot.internal_error",
    "translation": "Nem sikerült frissíteni a botot."
  },
  {
    "id": "app.bot.getbots.internal_error",
    "translation": "Nem sikerült lekérni a botokat."
  },
  {
    "id": "app.bot.getbot.internal_error",
    "translation": "Nem sikerült lekérni a botot."
  },
  {
    "id": "app.bot.createbot.internal_error",
    "translation": "Nem lehet elmenteni a botot."
  },
  {
    "id": "app.audit.save.saving.app_error",
    "translation": "Hiba történt az auditok mentésekor."
  },
  {
    "id": "app.audit.permanent_delete_by_user.app_error",
    "translation": "Hiba történt az auditok törlésekor."
  },
  {
    "id": "app.audit.get.limit.app_error",
    "translation": "Túllépte a lapozás korlátját."
  },
  {
    "id": "app.audit.get.finding.app_error",
    "translation": "Hiba történt az auditok megkeresésekor."
  },
  {
    "id": "app.analytics.getanalytics.internal_error",
    "translation": "Nem sikerült lekérni a statisztikát."
  },
  {
    "id": "app.admin.test_site_url.failure",
    "translation": "Ez nem egy érvényes élő URL"
  },
  {
    "id": "app.admin.test_email.failure",
    "translation": "Kapcsolódás sikertelen: {{.Error}}"
  },
  {
    "id": "app.admin.saml.invalid_response_from_idp.app_error",
    "translation": "Nem sikerült beolvasni a Személyazonosság szolgáltatótól (IdP) kapott választ."
  },
  {
    "id": "app.admin.saml.failure_read_response_body_from_idp.app_error",
    "translation": "Hiba történt a Személyazonosság szolgáltatótól (IdP) kapott válasz beolvasásakor."
  },
  {
    "id": "app.admin.saml.failure_decode_metadata_xml_from_idp.app_error",
    "translation": "Nem sikerült dekódolni a Személyazonosság szolgáltatótól (IdP) kapott XML-metaadatokat."
  },
  {
    "id": "api.websocket_handler.server_busy.app_error",
    "translation": "A szerver elfoglalt, a nem kritikus szolgáltatások átmenetileg nem érhetők el."
  },
  {
    "id": "api.websocket_handler.invalid_param.app_error",
    "translation": "Érvénytelen {{.Name}} paraméter."
  },
  {
    "id": "api.webhook.update_outgoing.intersect.app_error",
    "translation": "Ugyanazon csatornáról a kimenő webhookoknak nem lehetnek ugyanazok a kulcsszavai/visszahívási URL-jei."
  },
  {
    "id": "api.webhook.team_mismatch.app_error",
    "translation": "Nem frissíthet webhookokat csapatok között."
  },
  {
    "id": "api.webhook.incoming.error",
    "translation": "Nem sikerült dekódolni a bejövő webhook többrészes adatát."
  },
  {
    "id": "api.webhook.create_outgoing.triggers.app_error",
    "translation": "Vagy trigger_words, vagy channel_id értéket kell adni."
  },
  {
    "id": "api.webhook.create_outgoing.permissions.app_error",
    "translation": "Nincs elegendő jogosultsága kimenő webhook létrehozásához."
  },
  {
    "id": "api.webhook.create_outgoing.not_open.app_error",
    "translation": "Kimenő webhookokat csak nyilvános csatornákhoz lehet létrehozni."
  },
  {
    "id": "api.webhook.create_outgoing.intersect.app_error",
    "translation": "Ugyanazon csatornáról a kimenő webhookoknak nem lehetnek ugyanazok a kulcsszavai/visszahívási URL-jei."
  },
  {
    "id": "api.web_socket_router.not_authenticated.app_error",
    "translation": "A WebSocket kapcsolat nincs hitelesítve. Kérjük jelentkezzen be és próbálja meg újra."
  },
  {
    "id": "api.web_socket_router.no_action.app_error",
    "translation": "Nincs websocket művelet."
  },
  {
    "id": "api.web_socket_router.bad_seq.app_error",
    "translation": "Érvénytelen sorrend a WebSocket üzenetnek."
  },
  {
    "id": "api.web_socket_router.bad_action.app_error",
    "translation": "Ismeretlen WebSocket művelet."
  },
  {
    "id": "api.web_socket.connect.upgrade.app_error",
    "translation": "Nem sikerült frissíteni a websocket kapcsolatot."
  },
  {
    "id": "api.user.verify_email.token_parse.error",
    "translation": "Nem sikerült értelmezni a token adatot az e-mail megerősítésből"
  },
  {
    "id": "api.user.verify_email.link_expired.app_error",
    "translation": "Az e-mail megerősítő link lejárt."
  },
  {
    "id": "api.user.verify_email.broken_token.app_error",
    "translation": "Rossz e-mail megerősítő token típus."
  },
  {
    "id": "api.user.verify_email.bad_link.app_error",
    "translation": "Rossz e-mail megerősítő link."
  },
  {
    "id": "api.user.upload_profile_user.upload_profile.app_error",
    "translation": "Nem sikerült feltölteni a profilképet."
  },
  {
    "id": "api.user.upload_profile_user.too_large.app_error",
    "translation": "A profilképet nem lehetett feltölteni. A fájl túl nagy."
  },
  {
    "id": "api.user.upload_profile_user.storage.app_error",
    "translation": "Nem sikerült a fájl feltöltése. A képek tárolása nincs beállítva."
  },
  {
    "id": "api.user.upload_profile_user.parse.app_error",
    "translation": "Nem sikerült feldolgozni a többrészes űrlapot."
  },
  {
    "id": "api.user.upload_profile_user.open.app_error",
    "translation": "Nem nyitható meg a képfálj."
  },
  {
    "id": "api.user.upload_profile_user.no_file.app_error",
    "translation": "Nincs megadva fájl a kérés 'image' paraméterében."
  },
  {
    "id": "api.user.upload_profile_user.login_provider_attribute_set.app_error",
    "translation": "A profilképet a felhasználó bejelentkezési szolgáltatóján keresztül kell beállítani."
  },
  {
    "id": "api.user.upload_profile_user.encode.app_error",
    "translation": "Nem sikerült bekódolni a profil képet."
  },
  {
    "id": "api.user.upload_profile_user.decode.app_error",
    "translation": "Nem sikerült dekódolni a profil képet."
  },
  {
    "id": "api.user.upload_profile_user.array.app_error",
    "translation": "Üres tömb a kérés 'image' paraméterében."
  },
  {
    "id": "api.user.update_user_roles.license.app_error",
    "translation": "Az egyedi jogosultság sémákat a jelenlegi licenc nem támogatja"
  },
  {
    "id": "api.user.update_user_auth.invalid_request",
    "translation": "A kérésből hiányzik a AuthData vagy a AuthService paraméter."
  },
  {
    "id": "api.user.update_user.login_provider_attribute_set.app_error",
    "translation": "A '{{.Field}}' mezőt a felhasználó bejelentkezési szolgáltatóján keresztül kell beállítani."
  },
  {
    "id": "api.user.update_user.accepted_guest_domain.app_error",
    "translation": "A megadott e-mail nem tartozik a vendég fiókok számára engedélyezett domainek közé. Kérjük vegye fel a kapcsolatot a rendszergazdával vagy regisztráljon egy másik e-mail címmel."
  },
  {
    "id": "api.user.update_user.accepted_domain.app_error",
    "translation": "A megadott e-mail nem tartozik az engedélyezett domainek közé. Kérjük vegye fel a kapcsolatot a rendszergazdával vagy regisztráljon egy másik e-mail címmel."
  },
  {
    "id": "api.user.update_password.valid_account.app_error",
    "translation": "A jelszófrissítés sikertelen mert nem találtunk egy érvényes fiókot."
  },
  {
    "id": "api.user.update_password.user_and_hashed.app_error",
    "translation": "Csak rendszergazdák állíthatnak be már ujjlenyomatozott jelszavakat."
  },
  {
    "id": "api.user.update_password.oauth.app_error",
    "translation": "A jelszófrissítés sikertelen mert a felhasználó OAuth szolgáltatáson keresztül jelentkezett be."
  },
  {
    "id": "api.user.update_password.menu",
    "translation": "a beállítások menü használatával"
  },
  {
    "id": "api.user.update_password.incorrect.app_error",
    "translation": "A \"Jelenlegi jelszó\" amit megadott helytelen. Kérjük ellenőrizze, hogy ki van-e kapcsolva a Caps Lock és próbálja újra."
  },
  {
    "id": "api.user.update_password.failed.app_error",
    "translation": "Jelszófrissítés sikertelen."
  },
  {
    "id": "api.user.update_password.context.app_error",
    "translation": "Jelszó frissítés sikertelen mert a context user_id nem egyezett a props user_id -val."
  },
  {
    "id": "api.user.update_oauth_user_attrs.get_user.app_error",
    "translation": "Nem lehetett lekérni a felhasználót a {{.Service}} felhasználó objektumból."
  },
  {
    "id": "api.user.update_active.permissions.app_error",
    "translation": "Nincsen megfelelő jogosultsága."
  },
  {
    "id": "api.user.update_active.not_enable.app_error",
    "translation": "Nem deaktiválhatja saját magát, mert ez a funkció nincs engedélyezve. Kérjük, lépjen kapcsolatba a rendszergazdával."
  },
  {
    "id": "api.user.update_active.cannot_enable_guest_when_guest_feature_is_disabled.app_error",
    "translation": "Nem aktiválhat vendégfiókot, mert a vendégelérés funkció nincs engedélyezve."
  },
  {
    "id": "api.user.send_verify_email_and_forget.failed.error",
    "translation": "Nem sikerült elküldeni az e-mail megerősítés emailt"
  },
  {
    "id": "api.user.send_sign_in_change_email_and_forget.error",
    "translation": "Nem sikerült elküldeni a jelszó frissítés e-mailt"
  },
  {
    "id": "api.user.send_password_reset.sso.app_error",
    "translation": "Nem lehet jelszót visszaállítani az SSO fiókoknál."
  },
  {
    "id": "api.user.send_password_reset.send.app_error",
    "translation": "Nem sikerült elküldeni a jelszó visszaállítás e-mailt."
  },
  {
    "id": "api.user.send_email_change_verify_email_and_forget.error",
    "translation": "Az e-mail változtatás megerősítés e-mail küldése sikertelen volt"
  },
  {
    "id": "api.user.send_cloud_welcome_email.error",
    "translation": "Nem sikerült elküldeni a Cloud üdvözlő e-mailt"
  },
  {
    "id": "api.user.saml.not_available.app_error",
    "translation": "SAML 2.0 nincs beállítva vagy támogatva ezen a szerveren."
  },
  {
    "id": "api.user.reset_password.token_parse.error",
    "translation": "Nem lehet értelmezni a jelszó visszaállítás tokent"
  },
  {
    "id": "api.user.reset_password.sso.app_error",
    "translation": "Az SSO fiókoknak nem lehet jelszót visszaállítani."
  },
  {
    "id": "api.user.reset_password.method",
    "translation": "jelszó visszaállító link használatával"
  },
  {
    "id": "api.user.reset_password.link_expired.app_error",
    "translation": "A jelszó visszaállítás link lejárt."
  },
  {
    "id": "api.user.reset_password.invalid_link.app_error",
    "translation": "A jelszó visszaállítás link nem tűnik érvényesnek."
  },
  {
    "id": "api.user.reset_password.broken_token.app_error",
    "translation": "A jelszó visszaállítás token nem tűnik érvényesnek."
  },
  {
    "id": "api.user.promote_guest_to_user.no_guest.app_error",
    "translation": "Nem lehet átalakítani a vendéget rendes felhasználóvá, mert nem vendég."
  },
  {
    "id": "api.user.patch_user.login_provider_attribute_set.app_error",
    "translation": "A '{{.Field}}' mezőt a felhasználó bejelentkezési szolgáltatóján keresztül kell beállítani."
  },
  {
    "id": "api.user.oauth_to_email.not_available.app_error",
    "translation": "Hitelesítés átvitel nincs beállítva vagy nem elérhető ezen a szerveren."
  },
  {
    "id": "api.user.oauth_to_email.context.app_error",
    "translation": "Jelszó frissítés sikertelen mert a context user_id mezője nem egyezett a megadott felhasználó azonosítójával."
  },
  {
    "id": "api.user.login_ldap.not_available.app_error",
    "translation": "AD/LDAP nem elérhető ezen a szerveren."
  },
  {
    "id": "api.user.login_cws.license.error",
    "translation": "CWS bejelentkezés tiltott."
  },
  {
    "id": "api.user.login_by_oauth.parse.app_error",
    "translation": "Nem sikerült értelmezni a {{.Service}} felhasználói objektum hitelesítési adatait."
  },
  {
    "id": "api.user.login_by_oauth.not_available.app_error",
    "translation": "{{.Service}} SSO az OAuth 2.0-n keresztül nem érhető el ezen a szerveren."
  },
  {
    "id": "api.user.login_by_oauth.bot_login_forbidden.app_error",
    "translation": "Bot bejelentkezés tiltott."
  },
  {
    "id": "api.user.login_by_cws.invalid_token.app_error",
    "translation": "CWS token nem érvényes"
  },
  {
    "id": "api.user.login.use_auth_service.app_error",
    "translation": "Kérjük jelentkezzen be a {{.AuthService}} használatával."
  },
  {
    "id": "api.user.login.not_verified.app_error",
    "translation": "Bejelentkezés sikertelen mert az e-mail cím nincs megerősítve."
  },
  {
    "id": "api.user.login.invalid_credentials_username",
    "translation": "Adjon meg érvényes felhasználónevet és/vagy jelszót."
  },
  {
    "id": "api.user.login.invalid_credentials_sso",
    "translation": "Adjon meg érvényes e-mailt vagy felhasználónevet és/vagy jelszót, vagy jelentkezzen be másképp."
  },
  {
    "id": "api.user.login.invalid_credentials_email_username",
    "translation": "Adjon meg érvényes e-mailt vagy felhasználónevet és/vagy jelszót."
  },
  {
    "id": "api.user.login.invalid_credentials_email",
    "translation": "Adjon meg egy érvényes e-mailt és/vagy jelszót"
  },
  {
    "id": "api.user.login.inactive.app_error",
    "translation": "A bejelentkezés sikertelen, mert fiókját inaktiválták.  Kérjük, lépjen kapcsolatba egy rendszergazdával."
  },
  {
    "id": "api.user.login.guest_accounts.license.error",
    "translation": "Az Ön licence nem támogatja a vendég fiókokat"
  },
  {
    "id": "api.user.login.guest_accounts.disabled.error",
    "translation": "A vendég fiókok tiltva vannak"
  },
  {
    "id": "api.user.login.client_side_cert.license.app_error",
    "translation": "Megpróbálta használni a ClientSideCertEnable kísérleti funkciót érvényes enterprise licenc nélkül."
  },
  {
    "id": "api.user.login.client_side_cert.certificate.app_error",
    "translation": "Megkísérelt bejelentkezni a ClientSideCert kísérleti szolgáltatással érvényes tanúsítvány megadása nélkül."
  },
  {
    "id": "api.user.login.bot_login_forbidden.app_error",
    "translation": "Bot bejelentkezés tiltott."
  },
  {
    "id": "api.user.login.blank_pwd.app_error",
    "translation": "A jelszó mező nem maradhat üresen"
  },
  {
    "id": "api.user.ldap_to_email.not_ldap_account.app_error",
    "translation": "Ez a felhasználói fiók nem használ AD/LDAP-ot."
  },
  {
    "id": "api.user.ldap_to_email.not_available.app_error",
    "translation": "AD/LDAP nem elérhető ezen a szerveren."
  },
  {
    "id": "api.user.get_user_by_email.permissions.app_error",
    "translation": "Felhasználó lekérése e-mail szerint sikertelen."
  },
  {
    "id": "api.user.get_uploads_for_user.forbidden.app_error",
    "translation": "Feltöltések lekérése nem sikerült."
  },
  {
    "id": "api.user.get_authorization_code.endpoint.app_error",
    "translation": "Hiba történt a végpont lekérése során a Discovery Dokumentumból."
  },
  {
    "id": "api.user.email_to_oauth.not_available.app_error",
    "translation": "A hitelesítés átvitel nincs beállítva vagy nem elérhető ezen a szerveren."
  },
  {
    "id": "api.user.email_to_ldap.not_available.app_error",
    "translation": "AD/LDAP nem elérhető ezen a szerveren."
  },
  {
    "id": "api.user.demote_user_to_guest.already_guest.app_error",
    "translation": "A felhasználót nem lehet vendéggé alakítani, mert már vendég."
  },
  {
    "id": "api.user.delete_user.not_enabled.app_error",
    "translation": "A végleges felhasználó törlés funkció nincs engedélyezve. Kérjük vegye fel a kapcsolatot a rendszergazdával."
  },
  {
    "id": "api.user.delete_team.not_enabled.app_error",
    "translation": "A végleges csapat törlés funkció nincs engedélyezve. Kérjük vegye fel a kapcsolatot a rendszergazdával."
  },
  {
    "id": "api.user.delete_channel.not_enabled.app_error",
    "translation": "A végleges csatorna törlés funkció nincs engedélyezve. Kérjük vegye fel a kapcsolatot a rendszergazdával."
  },
  {
    "id": "api.user.create_user.signup_link_invalid.app_error",
    "translation": "A regisztrációs link nem tűnik érvényesnek."
  },
  {
    "id": "api.user.create_user.signup_link_expired.app_error",
    "translation": "A regisztrációs link lejárt."
  },
  {
    "id": "api.user.create_user.signup_email_disabled.app_error",
    "translation": "Felhasználó regisztráció e-mail címmel le van tiltva."
  },
  {
    "id": "api.user.create_user.no_open_server",
    "translation": "Ezen a szerveren tiltott a szabad felhasználó regisztráció. Kérjük kérjen egy meghívót a rendszergazdától."
  },
  {
    "id": "api.user.create_user.invalid_invitation_type.app_error",
    "translation": "A felhasználót nem lehet létrehozni, érvénytelen meghívó."
  },
  {
    "id": "api.user.create_user.guest_accounts.license.app_error",
    "translation": "Az Ön licence nem támogatja a vendég fiókokat."
  },
  {
    "id": "api.user.create_user.guest_accounts.disabled.app_error",
    "translation": "Vendég fiókok le vannak tiltva."
  },
  {
    "id": "api.user.create_user.disabled.app_error",
    "translation": "Felhasználó létrehozás le van tiltva."
  },
  {
    "id": "api.user.create_user.accepted_domain.app_error",
    "translation": "A megadott e-mail cím nem tartozik az engedélyezett domainekhez. Kérjük vegye fel a kapcsolatot a rendszergazdával vagy regisztráljon másik e-mail címmel."
  },
  {
    "id": "api.user.create_profile_image.initial.app_error",
    "translation": "Nem sikerült hozzáadni felhasználói monogramot az alapértelmezett profil képhez."
  },
  {
    "id": "api.user.create_profile_image.encode.app_error",
    "translation": "Nem sikerült kódolni alapértelmezett profil képet."
  },
  {
    "id": "api.user.create_profile_image.default_font.app_error",
    "translation": "Nem sikerült létrehozni alapértelmezett profil kép betűtípust."
  },
  {
    "id": "api.user.create_password_token.error",
    "translation": "Nem sikerült létrehozni jelszó visszaállító tokent"
  },
  {
    "id": "api.user.create_oauth_user.create.app_error",
    "translation": "Nem sikerült felhasználót létrehozni a {{.Service}} felhasználói objektumból."
  },
  {
    "id": "api.user.create_oauth_user.already_attached.app_error",
    "translation": "Az adott e-mail címmel már létezik fiók, de a {{.Service}} -től eltérő bejelentkezési módszerrel. Kérjük, jelentkezzen be a {{.Auth}} használatával."
  },
  {
    "id": "api.user.create_email_token.error",
    "translation": "Nem sikerült létrehozni a token adatokat az e-mail megerősítéshez"
  },
  {
    "id": "api.user.complete_switch_with_oauth.parse.app_error",
    "translation": "Nem sikerült értelmezni a {{.Service}} felhasználói objektum hitelesítési adatait."
  },
  {
    "id": "api.user.complete_switch_with_oauth.blank_email.app_error",
    "translation": "Üres e-mail."
  },
  {
    "id": "api.user.check_user_password.invalid.app_error",
    "translation": "Érvénytelen bejelentkezés rossz jelszó miatt."
  },
  {
    "id": "api.user.check_user_mfa.bad_code.app_error",
    "translation": "Érvénytelen MFA token."
  },
  {
    "id": "api.user.check_user_login_attempts.too_many.app_error",
    "translation": "Fiókja zárolva van, mert túl sok sikertelen jelszó kísérlet történt. Kérjük, állítsa vissza jelszavát."
  },
  {
    "id": "api.user.autocomplete_users.missing_team_id.app_error",
    "translation": "Csapat azonosító paraméter szükséges a csatornánkénti automatikus kitöltéshez."
  },
  {
    "id": "api.user.authorize_oauth_user.unsupported.app_error",
    "translation": "A {{.Service}} SSO az OAuth 2.0-n keresztül nem érhető el ezen a szerveren."
  },
  {
    "id": "api.user.authorize_oauth_user.token_failed.app_error",
    "translation": "Token kérés sikertelen."
  },
  {
    "id": "api.user.authorize_oauth_user.service.app_error",
    "translation": "Token kérés a {{.Service}} részére sikertelen."
  },
  {
    "id": "api.user.authorize_oauth_user.response.app_error",
    "translation": "Érvénytelen választ kapott az OAuth szolgáltatótól."
  },
  {
    "id": "api.user.authorize_oauth_user.missing.app_error",
    "translation": "Hiányzó hozzáférési token."
  },
  {
    "id": "api.user.authorize_oauth_user.invalid_state.app_error",
    "translation": "Érvénytelen állapot"
  },
  {
    "id": "api.user.authorize_oauth_user.bad_token.app_error",
    "translation": "Rossz token típus."
  },
  {
    "id": "api.user.authorize_oauth_user.bad_response.app_error",
    "translation": "Rossz válasz a token kérésből."
  },
  {
    "id": "api.user.add_direct_channels_and_forget.failed.error",
    "translation": "Nem sikerült hozzáadni a közvetlen csatorna beállításokat a felhasználónál user_id={{.UserId}}, team_id={{.TeamId}}, err={{.Error}}"
  },
  {
    "id": "api.user.activate_mfa.email_and_ldap_only.app_error",
    "translation": "MFA nem elérhető ehhez a típusú fiókhoz."
  },
  {
    "id": "api.upload.upload_data.multipart_error",
    "translation": "Nem sikerült feldolgozni a többrészes adatot."
  },
  {
    "id": "api.upload.upload_data.invalid_content_type",
    "translation": "Érvénytelen Tartalom-Típus többrészes feltöltéshez."
  },
  {
    "id": "api.upload.upload_data.invalid_content_length",
    "translation": "Érvénytelen tartalom hossz."
  },
  {
    "id": "api.upload.get_upload.forbidden.app_error",
    "translation": "Nem sikerült lekérni a feltöltést."
  },
  {
    "id": "api.upgrade_to_enterprise_status.signature.app_error",
    "translation": "A Mattermost nem tudott frissíteni az Enterprise Edition-re. A letöltött bináris fájl digitális aláírását nem sikerült ellenőrizni."
  },
  {
    "id": "api.upgrade_to_enterprise_status.app_error",
    "translation": "A Mattermost nem tudott frissíteni az Enterprise Edition-re."
  },
  {
    "id": "api.upgrade_to_enterprise.system_not_supported.app_error",
    "translation": "A Mattermost nem tudott frissíteni az Enterprise Edition-re. Ez a szolgáltatás csak x86-64 architektúrájú Linux rendszereken működik."
  },
  {
    "id": "api.upgrade_to_enterprise.invalid-user.app_error",
    "translation": "A Mattermost nem tudott frissíteni az Enterprise Kuadásra. A {{.MattermostUsername}} Mattermost rendszer felhasználó nem rendelkezik írási engedéllyel a szükséges bináris fájlhoz. A rendszergazda frissítheti a fájl engedélyeket a következő parancs végrehajtásával azon a kiszolgálón, amelyre a Mattermost telepítve van:\n\n```\nchown {{.MattermostUsername}} \"{{.Path}}\"\n```\n\nA fájl engedélyek megváltoztatása után próbálkozzon újra a Mattermost frissítésével. Ha frissített és újraindított, ne felejtse el visszaállítani az eredeti fájl engedélyeket:\n\n```\nchown {{.FileUsername}} \"{{.Path}}\"\n```"
  },
  {
    "id": "api.upgrade_to_enterprise.invalid-user-and-permission.app_error",
    "translation": "A Mattermost nem tudott frissíteni az Enterprise Kiadásra. A {{.MattermostUsername}} Mattermost rendszer felhasználó nem rendelkezik írási engedéllyel a szükséges bináris fájlhoz. A rendszergazda frissítheti a fájl engedélyeket a következő parancs végrehajtásával azon a kiszolgálón, amelyre a Mattermost telepítve van:\n\n```\nchown {{.MattermostUsername}} \"{{.Path}}\"\nchmod +w \"{{.Path}}\"\n```\n\nA fájl engedélyek megváltoztatása után próbálkozzon újra a Mattermost frissítésével. Ha frissített és újraindított, ne felejtse el visszaállítani az eredeti fájl engedélyeket:\n\n```\nchown {{.FileUsername}} \"{{.Path}}\"\nchmod -w \"{{.Path}}\"\n```"
  },
  {
    "id": "api.upgrade_to_enterprise.invalid-permission.app_error",
    "translation": "A Mattermost nem tudott frissíteni az Enterprise Kiadásra. A {{.MattermostUsername}} Mattermost rendszer felhasználó nem rendelkezik írási jogosultsággal a szükséges bináris fájlhoz. A rendszergazda frissítheti a fájl engedélyeket a következő parancs végrehajtásával azon a szerveren, amelyre a Mattermost telepítve van:\n\n```\nchmod +w \"{{.Path}}\"\n```\n\nA fájl engedélyek megváltoztatása után próbálkozzon újra a Mattermost frissítésével. Ha frissített és újraindított, ne felejtse el visszaállítani az eredeti fájl engedélyeket:\n\n```\nchmod -w \"{{.Path}}\"\n```"
  },
  {
    "id": "api.upgrade_to_enterprise.generic_error.app_error",
    "translation": "A Mattermost nem tudott frissíteni az Enterprise Edition-re."
  },
  {
    "id": "api.upgrade_to_enterprise.app_error",
    "translation": "A Mattermost Enterprise Edition frissítése már fut."
  },
  {
    "id": "api.upgrade_to_enterprise.already-enterprise.app_error",
    "translation": "Nem frissíthet, mert már a Mattermost Enterprise Edition -t használja."
  },
  {
    "id": "api.upgrade_to_enterprise.already-done.app_error",
    "translation": "Sikeresen frissített a Mattermost Enterprise Edition-re. Kérjük, indítsa újra a szervert a frissítés befejezéséhez."
  },
  {
    "id": "api.unable_to_read_file_from_backend",
    "translation": "Hiba történt a backendből történő fájl olvasásakor"
  },
  {
    "id": "api.unable_to_create_zip_file",
    "translation": "Hiba történt a zip fájl létrehozásakor."
  },
  {
    "id": "api.templates.welcome_subject",
    "translation": "[{{ .SiteName }}] Ön csatlakozott {{ .ServerURL }}"
  },
  {
    "id": "api.templates.welcome_body.title",
    "translation": "Üdvözöljük a csapatban"
  },
  {
    "id": "api.templates.welcome_body.subTitle2",
    "translation": "Kattintson a lenti linkre az e-mail cím megerősítéséhez."
  },
  {
    "id": "api.templates.welcome_body.subTitle1",
    "translation": "Köszönjük, hogy csatlakozott "
  },
  {
    "id": "api.templates.welcome_body.serverURL",
    "translation": "{{ .ServerURL }}."
  },
  {
    "id": "api.templates.welcome_body.info1",
    "translation": "Ha nem Ön volt, nyugodtan figyelmen kívül hagyhatja ezt az e-mailt."
  },
  {
    "id": "api.templates.welcome_body.info",
    "translation": "Ezt az e-mail címet használták Mattermost fiók létrehozásához."
  },
  {
    "id": "api.templates.welcome_body.button",
    "translation": "E-mail megerősítése"
  },
  {
    "id": "api.templates.welcome_body.app_download_title",
    "translation": "Töltse le asztali és mobil alkalmazásainkat"
  },
  {
    "id": "api.templates.welcome_body.app_download_info",
    "translation": "A legjobb élmény érdekében töltse le az alkalmazásokat PC-re, Mac-re, iOS-re és Androidra."
  },
  {
    "id": "api.templates.welcome_body.app_download_button",
    "translation": "Letöltés"
  },
  {
    "id": "api.templates.warn_metric_ack.subject",
    "translation": "Mattermost kapcsolat felvételi kérelem"
  },
  {
    "id": "api.templates.warn_metric_ack.footer",
    "translation": "Ha további kérdése van, forduljon a support@mattermost.com e-mail címhez"
  },
  {
    "id": "api.templates.warn_metric_ack.body.site_url_header",
    "translation": "Rendszer URL: "
  },
  {
    "id": "api.templates.warn_metric_ack.body.registered_users_header",
    "translation": "Összes aktív felhasználó: "
  },
  {
    "id": "api.templates.warn_metric_ack.body.diagnostic_id_header",
    "translation": "Diagnosztika azonosító: "
  },
  {
    "id": "api.templates.warn_metric_ack.body.contact_name_header",
    "translation": "Kapcsolat: "
  },
  {
    "id": "api.templates.warn_metric_ack.body.contact_email_header",
    "translation": "E-mail: "
  },
  {
    "id": "api.templates.verify_subject",
    "translation": "[{{ .SiteName }}] E-mail megerősítés"
  },
  {
    "id": "api.templates.verify_body.title",
    "translation": "E-mail cím megerősítése"
  },
  {
    "id": "api.templates.verify_body.subTitle2",
    "translation": "Kattintson alábbi linkre az e-mail címe megerősítéséhez."
  },
  {
    "id": "api.templates.verify_body.subTitle1",
    "translation": "Köszönjük, hogy csatlakozott "
  },
  {
    "id": "api.templates.verify_body.serverURL",
    "translation": "{{ .ServerURL }}."
  },
  {
    "id": "api.templates.verify_body.info1",
    "translation": "Ha nem Ön volt az, nyugodtan hagyja figyelmen kívül ezt az e-mailt."
  },
  {
    "id": "api.templates.verify_body.info",
    "translation": "Ez az e-mail cím volt használva a Mattermost fiók létrehozásakor."
  },
  {
    "id": "api.templates.verify_body.button",
    "translation": "E-mail megerősítése"
  },
  {
    "id": "api.templates.username_change_subject",
    "translation": "[{{ .SiteName }}] Felhasználóneve megváltozott"
  },
  {
    "id": "api.templates.username_change_body.title",
    "translation": "Frissítette a felhasználónevét"
  },
  {
    "id": "api.templates.username_change_body.info",
    "translation": "A {{.TeamDisplayName}} csapatban az Ön felhasználóneve {{.NewUsername}} névre változott."
  },
  {
    "id": "api.templates.user_access_token_subject",
    "translation": "[{{ .SiteName }}] Személyes hozzáférési tokent adtunk a fiókjához"
  },
  {
    "id": "api.templates.user_access_token_body.title",
    "translation": "Személyes hozzáférési tokent adtunk a fiókjához"
  },
  {
    "id": "ent.compliance.csv.header.export.appError",
    "translation": "Nem sikerült hozzáadni fejlécet a CSV exportba."
  },
  {
    "id": "ent.compliance.csv.file.creation.appError",
    "translation": "Nem sikerült létrehozni ideiglenes CSV export fájlt."
  },
  {
    "id": "ent.compliance.csv.attachment.export.appError",
    "translation": "Nem sikerült hozzáadni a mellékletet a CSV exportba."
  },
  {
    "id": "ent.compliance.csv.attachment.copy.appError",
    "translation": "Nem sikerült másolni a mellékletet a zip fájlba."
  },
  {
    "id": "ent.compliance.bad_export_type.appError",
    "translation": "Ismeretlen kimeneti formátum {{.ExportType}}"
  },
  {
    "id": "ent.cluster.timeout.error",
    "translation": "Időtúllépés a fürt válaszára várásnál"
  },
  {
    "id": "ent.cluster.save_config.error",
    "translation": "A Rendszerkonzol írásvédettre van állítva ha a Magas rendelkezésre állás engedélyezve van, kivéve, ha a ReadOnlyConfig le van tiltva a konfigurációs fájlban."
  },
  {
    "id": "ent.cluster.config_changed.info",
    "translation": "A fürt konfigurációja megváltozott az id={{.id}} elemnél. A fürt instabillá válhat, és újra kell indítani. A fürt helyes beállításának biztosítása érdekében azonnal végezzen gördülő újraindítást."
  },
  {
    "id": "ent.cluster.404.app_error",
    "translation": "A fürt API végpont nem található."
  },
  {
    "id": "ent.api.post.send_notifications_and_forget.push_image_only",
    "translation": " mellékelt egy fájlt."
  },
  {
    "id": "ent.actiance.export.write_file.appError",
    "translation": "Nem sikerült írni az export fájlt."
  },
  {
    "id": "ent.actiance.export.marshalToXml.appError",
    "translation": "Nem sikerült átalakítani az exportot XML-be."
  },
  {
    "id": "app.import.validate_post_import_data.props_too_large.error",
    "translation": "Bejegyzés Props tulajdonsága hosszabb mint a maximálisan megengedett hosszúság."
  },
  {
    "id": "app.import.validate_post_import_data.message_missing.error",
    "translation": "Hiányzó kötelező bejegyzés tulajdonság: Message."
  },
  {
    "id": "app.import.validate_post_import_data.message_length.error",
    "translation": "Bejegyzés Message tulajdonsága hosszabb mint a maximálisan megengedett hosszúság."
  },
  {
    "id": "app.import.validate_post_import_data.create_at_zero.error",
    "translation": "A bejegyzés CreateAt tulajdonsága nem lehet nulla."
  },
  {
    "id": "app.import.validate_post_import_data.create_at_missing.error",
    "translation": "Hiányzó kötelező bejegyzés tulajdonság: create_at."
  },
  {
    "id": "app.import.validate_post_import_data.channel_missing.error",
    "translation": "Hiányzó kötelező bejegyzés tulajdonság: Channel."
  },
  {
    "id": "app.import.validate_emoji_import_data.name_missing.error",
    "translation": "Emoji import name mező hiányzik vagy üres."
  },
  {
    "id": "app.import.validate_emoji_import_data.image_missing.error",
    "translation": "Emoji import image mező hiányzik vagy üres."
  },
  {
    "id": "app.import.validate_emoji_import_data.empty.error",
    "translation": "Emoji import adata üres."
  },
  {
    "id": "app.import.validate_direct_post_import_data.user_missing.error",
    "translation": "Hiányzó kötelező közvetlen üzenet tulajdonság: user"
  },
  {
    "id": "app.import.validate_direct_post_import_data.unknown_flagger.error",
    "translation": "A közvetlen bejegyzéseket csak azok jelölhetik meg, akik tagjai a csatornának. \"{{.Username}}\" nem tag."
  },
  {
    "id": "app.import.validate_direct_post_import_data.message_missing.error",
    "translation": "Hiányzó kötelező közvetlen üzenet tulajdonság: message"
  },
  {
    "id": "app.import.validate_direct_post_import_data.message_length.error",
    "translation": "Az üzenet túl hosszú"
  },
  {
    "id": "app.import.validate_direct_post_import_data.create_at_zero.error",
    "translation": "CreateAt nagyobbnak kell lennie, mint 0"
  },
  {
    "id": "app.import.validate_direct_post_import_data.create_at_missing.error",
    "translation": "Hiányzó kötelező közvetlen üzenet tulajdonság: create_at"
  },
  {
    "id": "app.import.validate_direct_post_import_data.channel_members_too_many.error",
    "translation": "A közvetlen üzenet csatorna tagok listája túl sok tételt tartalmaz"
  },
  {
    "id": "app.import.validate_direct_post_import_data.channel_members_too_few.error",
    "translation": "A közvetlen üzenet csatorna tagok listája túl kevés tételt tartalmaz"
  },
  {
    "id": "app.import.validate_direct_post_import_data.channel_members_required.error",
    "translation": "Hiányzó kötelező közvetlen bejegyzés tulajdonság: channel_members"
  },
  {
    "id": "app.import.validate_direct_channel_import_data.unknown_favoriter.error",
    "translation": "A közvetlen csatornát csak tagok kedvelhetik be. \"{{.Username}}\" nem egy tag."
  },
  {
    "id": "app.import.validate_direct_channel_import_data.members_too_many.error",
    "translation": "A közvetlen csatorna tagok listája túl sok tételt tartalmaz"
  },
  {
    "id": "app.import.validate_direct_channel_import_data.members_too_few.error",
    "translation": "A közvetlen csatorna tagok listája túl kevés tételt tartalmaz"
  },
  {
    "id": "app.import.validate_direct_channel_import_data.members_required.error",
    "translation": "Hiányzó kötelező közvetlen csatorna tulajdonság: members"
  },
  {
    "id": "app.import.validate_direct_channel_import_data.header_length.error",
    "translation": "A közvetlen csatorna fejléce túl hosszú"
  },
  {
    "id": "app.import.validate_channel_import_data.type_missing.error",
    "translation": "Hiányzó kötelező csatorna tulajdonság: type."
  },
  {
    "id": "app.import.validate_channel_import_data.type_invalid.error",
    "translation": "A csatorna típusa érvénytelen."
  },
  {
    "id": "app.import.validate_channel_import_data.team_missing.error",
    "translation": "Hiányzó kötelező csatorna tulajdonság: team"
  },
  {
    "id": "app.import.validate_channel_import_data.scheme_invalid.error",
    "translation": "Érvénytelen séma név a csatornához."
  },
  {
    "id": "app.import.validate_channel_import_data.purpose_length.error",
    "translation": "A csatorna célja túl hosszú."
  },
  {
    "id": "app.import.validate_channel_import_data.name_missing.error",
    "translation": "Hiányzó kötelező csatorna tulajdonság: name"
  },
  {
    "id": "app.import.validate_channel_import_data.name_length.error",
    "translation": "A csatorna neve túl hosszú."
  },
  {
    "id": "app.import.validate_channel_import_data.name_characters.error",
    "translation": "A csatorna neve érvénytelen karaktereket tartalmaz."
  },
  {
    "id": "app.import.validate_channel_import_data.header_length.error",
    "translation": "Csatorna fejléc túl hosszú."
  },
  {
    "id": "app.import.validate_channel_import_data.display_name_length.error",
    "translation": "A csatorna display_name nem az engedélyezett hosszúságon belül van."
  },
  {
    "id": "app.import.process_import_data_file_version_line.invalid_version.error",
    "translation": "Nem sikerült kiolvasni az adat import fájl verzióját."
  },
  {
    "id": "app.import.import_user_teams.save_preferences.error",
    "translation": "Nem sikerült elmenteni a csapat téma beállításokat"
  },
  {
    "id": "app.import.import_user_teams.save_members.max_accounts.app_error",
    "translation": "Nem sikerült importálni a csapat tagságot mert abba a csapatba már nem engedélyezett több tag"
  },
  {
    "id": "app.import.import_user_teams.save_members.error",
    "translation": "Nem sikerült importálni a csapat tagságokat"
  },
  {
    "id": "app.import.import_user_teams.save_members.conflict.app_error",
    "translation": "Nem sikerült importálni az új csapat tagságot mert már létezik"
  },
  {
    "id": "app.import.import_user_channels.save_preferences.error",
    "translation": "Hiba a felhasználó csapat tagságok importálásakor. Beállítások mentése sikertelen."
  },
  {
    "id": "app.import.import_user_channels.channel_not_found.error",
    "translation": "Hiba a felhasználó csatornáinak importálásakor. Csatorna nem található."
  },
  {
    "id": "app.import.import_user.save_preferences.error",
    "translation": "Hiba a beállítások importálásakor. Beállítások mentése sikertelen."
  },
  {
    "id": "app.import.import_team.scheme_wrong_scope.error",
    "translation": "Csapatot kell hozzárendelni egy csapat hatókörű sémához."
  },
  {
    "id": "app.import.import_team.scheme_deleted.error",
    "translation": "Nem lehet beállítani egy csapatot, hogy egy törölt sémát használjon."
  },
  {
    "id": "app.import.import_scheme.scope_change.error",
    "translation": "A tömeges import nem tudja megváltoztatni egy már létező séma hatókörét."
  },
  {
    "id": "api.templates.user_access_token_body.info",
    "translation": "Személyes hozzáférési tokent adtunk a fiókjához a {{ .SiteURL }} rendszerben. Ezek arra használhatóak, hogy a {{.SiteName}} rendszert a fiókjával elérje."
  },
  {
    "id": "api.templates.signin_change_email.subject",
    "translation": "[{{ .SiteName }}] Bejelentkezési módszere frissítve"
  },
  {
    "id": "api.templates.signin_change_email.body.title",
    "translation": "Frissítette a bejelentkezési módszerét"
  },
  {
    "id": "api.templates.signin_change_email.body.method_email",
    "translation": "e-mail és jelszó"
  },
  {
    "id": "api.templates.signin_change_email.body.info",
    "translation": "Frissítette bejelentkezési módszerét a {{ .SiteName }} rendszerban a következőre: {{.Method}}."
  },
  {
    "id": "api.templates.reset_subject",
    "translation": "[{{ .SiteName }}] Jelszó visszaállítása"
  },
  {
    "id": "api.templates.reset_body.title",
    "translation": "Jelszó visszaállítás"
  },
  {
    "id": "api.templates.reset_body.subTitle",
    "translation": "Kattintson az alábbi gombra a jelszó visszaállításához. Ha ezt nem Ön kérte, akor nyugodtan figyelmen kívül hagyhatja ezt az e-mailt."
  },
  {
    "id": "api.templates.reset_body.info",
    "translation": "A jelszó visszaállító link 24 órán belül le fog járni."
  },
  {
    "id": "api.templates.reset_body.button",
    "translation": "Jelszó visszaállítása"
  },
  {
    "id": "api.templates.remove_expired_license.subject",
    "translation": "A Mattermost Enterprise licensz le van tiltva."
  },
  {
    "id": "api.templates.remove_expired_license.body.title",
    "translation": "Az Enterprise Edition licencje lejárt, és egyes funkciók le vannak tiltva. Kérjük, újítsa meg a licencét most."
  },
  {
    "id": "api.templates.remove_expired_license.body.renew_button",
    "translation": "Újítsa meg licencét most"
  },
  {
    "id": "api.templates.questions_footer.title",
    "translation": "Kérdése van?"
  },
  {
    "id": "api.templates.questions_footer.info",
    "translation": "Segítségre van szüksége vagy kérdése van? Írjon nekünk e-mailt erre a címre: "
  },
  {
    "id": "api.templates.post_body.button",
    "translation": "Válasz a Mattermostban"
  },
  {
    "id": "api.templates.payment_failed_no_card.title",
    "translation": "Az Ön Mattermost Cloud számlája lejárt"
  },
  {
    "id": "api.templates.payment_failed_no_card.subject",
    "translation": "Fizetés esedékes a Mattermost Cloud előfizetéséhez"
  },
  {
    "id": "api.templates.payment_failed_no_card.info3",
    "translation": "A számla áttekintéséhez és fizetési mód hozzáadásához válassza a Fizetés most lehetőséget."
  },
  {
    "id": "api.templates.payment_failed_no_card.info1",
    "translation": "A legutóbbi számlázási időszakra vonatkozó Mattermost Cloud számlája feldolgozásra került. A fizetési adataink azonban nincsenek nyilvántartva."
  },
  {
    "id": "api.templates.payment_failed_no_card.button",
    "translation": "Fizetés most"
  },
  {
    "id": "api.templates.payment_failed.title",
    "translation": "Sikertelen fizetés"
  },
  {
    "id": "api.templates.payment_failed.subject",
    "translation": "Művelet szükséges: Sikertelen fizetés a Mattermost Cloudra"
  },
  {
    "id": "api.templates.payment_failed.info3",
    "translation": "A Mattermost Cloud zavartalan előfizetésének biztosítása érdekében kérjük, vegye fel a kapcsolatot a pénzintézetével a probléma megoldása érdekében, vagy frissítse fizetési adatait. A fizetési adatok frissítése után a Mattermost megpróbálja rendezni a fennmaradó egyenleget."
  },
  {
    "id": "api.templates.payment_failed.info2",
    "translation": "A következő okkal:"
  },
  {
    "id": "api.templates.payment_failed.info1",
    "translation": "Pénzintézete elutasította a Mattermost Cloud munkaterületéhez társított {{.CardBrand}} **** {{.LastFour}} kártyáról a fizetést."
  },
  {
    "id": "api.templates.password_change_subject",
    "translation": "[{{ .SiteName }}] Jelszava frissítésre került"
  },
  {
    "id": "api.templates.password_change_body.title",
    "translation": "Jelszava frissítésre került"
  },
  {
    "id": "api.templates.password_change_body.info",
    "translation": "Jelszava frissítésre került a {{.TeamDisplayName}} ({{ .TeamURL }}) csapatban {{.Method}} által."
  },
  {
    "id": "api.templates.over_limit_fix_now",
    "translation": "Javítás most"
  },
  {
    "id": "api.templates.mfa_deactivated_body.title",
    "translation": "A többtényezős hitelesítést eltávolítottuk"
  },
  {
    "id": "api.templates.mfa_deactivated_body.info",
    "translation": "A többtényezős hitelesítést eltávolítottuk fiókjából a {{.SiteURL}} rendszerben."
  },
  {
    "id": "api.templates.mfa_change_subject",
    "translation": "[{{ .SiteName }}] Az MFA-t frissítettük"
  },
  {
    "id": "api.templates.mfa_activated_body.title",
    "translation": "Többtényezős hitelesítés hozzáadva"
  },
  {
    "id": "api.templates.mfa_activated_body.info",
    "translation": "A többtényezős hitelesítést hozzáadtuk fiókjához a {{.SiteURL}} rendszeren."
  },
  {
    "id": "api.templates.invite_subject",
    "translation": "[{{ .SiteName }}] {{ .SenderName }} meghívta Önt a {{ .TeamDisplayName }} csapatba"
  },
  {
    "id": "api.templates.invite_guest_subject",
    "translation": "[{{ .SiteName }}] {{ .SenderName }} meghívta Önt, hogy csatlakozzon a {{ .TeamDisplayName }} csapathoz vendégként"
  },
  {
    "id": "api.templates.invite_body_guest.subTitle",
    "translation": "Ön meghívást kapott vendégként, hogy működjön együtt a csapattal"
  },
  {
    "id": "api.templates.invite_body_footer.title",
    "translation": "Mi az a Mattermost?"
  },
  {
    "id": "api.templates.invite_body_footer.learn_more",
    "translation": "Tudjon meg többet"
  },
  {
    "id": "api.templates.invite_body_footer.info",
    "translation": "A Mattermost egy rugalmas, nyílt forráskódú üzenetküldő platform, amely biztonságos csapat együttműködést tesz lehetővé."
  },
  {
    "id": "api.templates.invite_body.title",
    "translation": "{{ .SenderName }} meghívta Önt hogy csatlakozzon a {{ .TeamDisplayName }} csapathoz."
  },
  {
    "id": "api.templates.invite_body.subTitle",
    "translation": "Kezdjen el együttműködni a csapatával a Mattermost-on"
  },
  {
    "id": "api.templates.invite_body.button",
    "translation": "Csatlakozás"
  },
  {
    "id": "api.templates.email_warning",
    "translation": "Ha nem Ön hajtotta végre ezt a módosítást, kérjük, vegye fel a kapcsolatot a rendszergazdával."
  },
  {
    "id": "api.templates.email_us_anytime_at",
    "translation": "Írjon nekünk bármikor a következő címen: "
  },
  {
    "id": "api.templates.email_organization",
    "translation": "Küldte "
  },
  {
    "id": "api.templates.email_info3",
    "translation": "A {{.SiteName}} csapat"
  },
  {
    "id": "api.templates.email_info2",
    "translation": "Legjobbakat,"
  },
  {
    "id": "api.templates.email_info1",
    "translation": "Ha bármilyen kérdése van, küldje el nekünk bármikor: "
  },
  {
    "id": "api.templates.email_footer_v2",
    "translation": "© 2022 Mattermost, Inc. 530 Lytton Avenue, Second floor, Palo Alto, CA, 94301"
  },
  {
    "id": "api.templates.email_footer",
    "translation": "Az értesítés beállítások módosításához jelentkezzen be a csapat oldalára és menjen a Beállítások > Értesítések menübe."
  },
  {
    "id": "api.templates.email_change_verify_subject",
    "translation": "[{{ .SiteName }}] Új e-mail cím megerősítése"
  },
  {
    "id": "api.templates.email_change_verify_body.title",
    "translation": "Frissítette az e-mail címét"
  },
  {
    "id": "api.templates.email_change_verify_body.info",
    "translation": "A {{.TeamDisplayName}} e-mail cím frissítés megerősítéséhez kérjük kattintson a lenti linkre ha ez a megfelelő e-mail cím."
  },
  {
    "id": "api.templates.email_change_verify_body.button",
    "translation": "E-mail cím megerősítése"
  },
  {
    "id": "api.templates.email_change_subject",
    "translation": "[{{ .SiteName }}] Az e-mail címe megváltozott"
  },
  {
    "id": "api.templates.email_change_body.title",
    "translation": "Frissítette az e-mail címét"
  },
  {
    "id": "api.templates.email_change_body.info",
    "translation": "Az {{.TeamDisplayName}} e-mail címét módosították a {{.NewEmail}} címre."
  },
  {
    "id": "api.templates.deactivate_subject",
    "translation": "[{{ .SiteName }}] A fiókját a {{ .ServerURL }} oldalon deaktiválták"
  },
  {
    "id": "api.templates.cloud_welcome_email.mm_apps",
    "translation": "mobil és asztali alkalmazásokkal"
  },
  {
    "id": "api.templates.cloud_welcome_email.invite_sub_info",
    "translation": "Ossza meg ezt a linket, hogy meghívja tagjait a {{.WorkSpace}} munakterületre:"
  },
  {
    "id": "api.templates.cloud_welcome_email.invite_info",
    "translation": "Hívjon meg másokat a munkaterületére"
  },
  {
    "id": "api.templates.cloud_welcome_email.info2",
    "translation": "Ne felejtse el elmenteni vagy könyvjelzővel ellátni a linket későbbi használatra."
  },
  {
    "id": "api.templates.cloud_welcome_email.info",
    "translation": "Köszönjük, hogy létrehozta "
  },
  {
    "id": "api.templates.cloud_welcome_email.download_mm_info",
    "translation": "Mattermost alkalmazás letöltése"
  },
  {
    "id": "api.templates.cloud_welcome_email.button",
    "translation": "Mattermost megnyitása"
  },
  {
    "id": "api.templates.cloud_welcome_email.app_market_place",
    "translation": "az alkalmazás piacon."
  },
  {
    "id": "api.templates.cloud_welcome_email.add_apps_sub_info",
    "translation": "Egyszerűsítse munkáját olyan eszközökkel mint GitHub, Jira és Zoom. Fedezze fel további integrációinkat"
  },
  {
    "id": "api.templates.cloud_welcome_email.add_apps_info",
    "translation": "Adjon hozzá alkalmazásokat a munkaterületéhez"
  },
  {
    "id": "api.team.update_team_scheme.scheme_scope.error",
    "translation": "Nem lehet beállítani a sémát a csapathoz, mert a megadott séma nem csapat séma."
  },
  {
    "id": "api.team.update_team_scheme.license.error",
    "translation": "Az Ön licence nem támogatja a csapat séma frissítését"
  },
  {
    "id": "api.team.update_team_member_roles.guest_and_user.app_error",
    "translation": "Érvénytelen csoporttag frissítés: A felhasználónak vendégnek vagy felhasználónak kell lennie, de nem mindkettőnek."
  },
  {
    "id": "api.team.update_restricted_domains.mismatch.app_error",
    "translation": "A csapat {{ .Domain }} domainre korlátozása nem engedélyezett a rendszerbeállítások alapján. Kérjük vegye fel a kapcsolatot a rendszergazdával."
  },
  {
    "id": "api.team.update_member_roles.not_a_member",
    "translation": "A megadott felhasználó nem tagja a megadott csatornának."
  },
  {
    "id": "api.team.team_icon.update.app_error",
    "translation": "Hiba történt a csapat ikon frissítésekor."
  },
  {
    "id": "api.team.set_team_icon.write_file.app_error",
    "translation": "A csapat ikont nem lehet elmenteni."
  },
  {
    "id": "api.team.set_team_icon.too_large.app_error",
    "translation": "Nem lehet feltölteni a csapat ikont. Fájl túl nagy."
  },
  {
    "id": "api.team.set_team_icon.storage.app_error",
    "translation": "Nem sikerült a csapat ikon feltöltése. A kép tároló nincs beállítva."
  },
  {
    "id": "api.team.set_team_icon.parse.app_error",
    "translation": "Nem sikerült feldolgozni a többrészes űrlapot."
  },
  {
    "id": "api.team.set_team_icon.open.app_error",
    "translation": "Nem nyitható meg a képfájl."
  },
  {
    "id": "api.team.set_team_icon.no_file.app_error",
    "translation": "Nincs megadva fájl a kérés 'image' paraméterében."
  },
  {
    "id": "api.team.set_team_icon.get_team.app_error",
    "translation": "Hiba történt a csapat lekérésekor."
  },
  {
    "id": "api.team.set_team_icon.encode.app_error",
    "translation": "A csapat ikont nem lehetett bekódolni."
  },
  {
    "id": "api.team.set_team_icon.decode.app_error",
    "translation": "A csapat ikont nem lehetett dekódolni."
  },
  {
    "id": "api.team.set_team_icon.array.app_error",
    "translation": "Üres tömb a kérés 'image' paraméterében."
  },
  {
    "id": "api.team.search_teams.pagination_not_implemented.public_team_search",
    "translation": "Az oldalszámozás nincs megvalósítva a csak nyilvános csoport kereséshez."
  },
  {
    "id": "api.team.search_teams.pagination_not_implemented.private_team_search",
    "translation": "Az oldalszámozás nincs megvalósítva a csak magán csoport kereséshez."
  },
  {
    "id": "api.team.remove_user_from_team.removed",
    "translation": "%v eltávolítva a csapatból."
  },
  {
    "id": "api.team.remove_user_from_team.missing.app_error",
    "translation": "Úgy tűnik, hogy ez a felhasználó nem tagja ennek a csapatnak."
  },
  {
    "id": "api.team.remove_team_icon.get_team.app_error",
    "translation": "Hiba történt a csapat lekérésekor."
  },
  {
    "id": "api.team.remove_member.group_constrained.app_error",
    "translation": "Nem lehet eltávolítani egy felhasználót egy csoport-korlátozott csatornából."
  },
  {
    "id": "api.team.move_channel.success",
    "translation": "Ezt a csatornát áthelyezték ebbe a csapatba a %v csapatból."
  },
  {
    "id": "api.team.move_channel.post.error",
    "translation": "Nem sikerült elküldeni a csatorna áthelyezési üzenetet."
  },
  {
    "id": "api.team.leave.left",
    "translation": "%v kilépett a csapatból."
  },
  {
    "id": "api.team.join_user_to_team.allowed_domains.app_error",
    "translation": "A felhasználót nem lehet hozzáadni mivel a fiókhoz kapcsolódó domain nem engedélyezett. A részletekért kérjük vegye fel a kapcsolatot a rendszergazdával."
  },
  {
    "id": "api.team.join_team.post_and_forget",
    "translation": "%v csatlakozott a csapathoz."
  },
  {
    "id": "api.team.is_team_creation_allowed.domain.app_error",
    "translation": "A felhasználót nem lehet hozzáadni mivel a fiókhoz kapcsolódó domain nem engedélyezett. A részletekért kérjük vegye fel a kapcsolatot a rendszergazdával."
  },
  {
    "id": "api.team.is_team_creation_allowed.disabled.app_error",
    "translation": "Csapat létrehozás le van tiltva. A részletekért kérjük keresse a rendszergazdát."
  },
  {
    "id": "api.team.invite_members.no_one.app_error",
    "translation": "Senkit sem lehet meghívni."
  },
  {
    "id": "api.team.invite_members.invalid_email.app_error",
    "translation": "A következő e-mail cím nem tartozik elfogadott domainhez: {{.Addresses}}. A részletekért kérjük vegye fel a kapcsolatot a rendszergazdával."
  },
  {
    "id": "api.team.invite_members.disabled.app_error",
    "translation": "E-mail meghívások le vannak tíltva."
  },
  {
    "id": "api.team.invite_guests_to_channels.invalid_body.app_error",
    "translation": "Érvénytelen vagy hiányzó kérés törzs."
  },
  {
    "id": "api.team.invite_guests.channel_in_invalid_team.app_error",
    "translation": "A meghívás csatornáinak a meghívó csapat részének kell lenniük."
  },
  {
    "id": "api.team.invate_guests_to_channels.license.error",
    "translation": "Az Ön licence nem támogatja a vendég fiókokat"
  },
  {
    "id": "api.team.invate_guests_to_channels.disabled.error",
    "translation": "A vendég fiókok le vannak tiltva"
  },
  {
    "id": "api.team.invalidate_all_email_invites.app_error",
    "translation": "Hiba történt az e-mail meghívók érvénytelenítésekor."
  },
  {
    "id": "api.team.import_team.unknown_import_from.app_error",
    "translation": "Ismeretlen import forrás."
  },
  {
    "id": "api.team.import_team.unavailable.app_error",
    "translation": "Hibás kérelem: filesize mező nincs megadva."
  },
  {
    "id": "api.team.import_team.parse.app_error",
    "translation": "Nem sikerült elemezni a többrészes űrlapot."
  },
  {
    "id": "api.team.import_team.open.app_error",
    "translation": "Nem nyitható meg a fájl."
  },
  {
    "id": "api.team.import_team.no_import_from.app_error",
    "translation": "Hibás kérelem: importFrom mező nincs megadva."
  },
  {
    "id": "api.team.import_team.no_file.app_error",
    "translation": "Nincs megadva fájl a kérés 'file' paraméterében."
  },
  {
    "id": "api.team.import_team.integer.app_error",
    "translation": "A fájlméret nem egy egész szám."
  },
  {
    "id": "api.team.import_team.array.app_error",
    "translation": "Üres a tömb a kérés 'file' paraméterében."
  },
  {
    "id": "api.team.get_team_icon.read_file.app_error",
    "translation": "Nem lehet beolvasni a csapat ikon fájlt."
  },
  {
    "id": "api.team.get_team_icon.filesettings_no_driver.app_error",
    "translation": "Érvénytelen meghajtó név a fájltároló beállításokhoz. Vagy 'local' vagy 'amazons3' kell legyen."
  },
  {
    "id": "api.team.get_invite_info.not_open_team",
    "translation": "A meghívás érvénytelen mert ez nem egy nyitott csapat."
  },
  {
    "id": "api.team.get_all_teams.insufficient_permissions",
    "translation": "Nincs elegendő jogosultsága az összes csapat kilistázásához"
  },
  {
    "id": "api.team.demote_user_to_guest.license.error",
    "translation": "Az Ön licence nem támogatja a vendég fiókokat"
  },
  {
    "id": "api.team.demote_user_to_guest.disabled.error",
    "translation": "A vendég fiókok le vannak tiltva."
  },
  {
    "id": "api.team.add_user_to_team_from_invite.guest.app_error",
    "translation": "A vendégek nem csatlakozhatnak egy csapathoz meghívó linken keresztül. Kérjük, kérjen egy vendég e-mail meghívót a csapathoz."
  },
  {
    "id": "api.team.add_user_to_team.missing_parameter.app_error",
    "translation": "Kötelező paraméter a felhasználó csapathoz adásához."
  },
  {
    "id": "api.team.add_user_to_team.added",
    "translation": "%v hozzáadva a csapatba %v által."
  },
  {
    "id": "api.team.add_team_member.invalid_body.app_error",
    "translation": "Nem sikerült értelmezni a kérés törzsét."
  },
  {
    "id": "api.team.add_members.user_denied",
    "translation": "Ezt a csatornát csoportok kezelik.  Ez a felhasználó nem része annak a csoportnak, amelyet ezzel a csatornával szinkronizáltak."
  },
  {
    "id": "api.team.add_members.error",
    "translation": "Hiba történt a csatorna tag(ok) hozzáadásakor."
  },
  {
    "id": "api.system.update_viewed_notices.failed",
    "translation": "Megtekintett ismertetők frissítése sikertelen"
  },
  {
    "id": "api.system.update_notices.validating_failed",
    "translation": "Termék értesítés feltételeinek értelmezése nem sikerült"
  },
  {
    "id": "api.system.update_notices.parse_failed",
    "translation": "Termék értesítések értelmezése sikertelen"
  },
  {
    "id": "api.system.update_notices.fetch_failed",
    "translation": "Termék értesítések letöltése sikertelen"
  },
  {
    "id": "api.system.update_notices.clear_failed",
    "translation": "Régi termék értesítők törlése sikertelen"
  },
  {
    "id": "api.system.id_loaded.not_available.app_error",
    "translation": "ID Loaded push értesítés nincs beállítva vagy támogatva ezen a szerveren."
  },
  {
    "id": "api.status.user_not_found.app_error",
    "translation": "Felhasználó nem található."
  },
  {
    "id": "api.slackimport.slack_import.zip.file_too_large",
    "translation": "A {{.Filename}} a zip archívumban túl nagy a Slack importálás feldolgozásához\n"
  },
  {
    "id": "api.slackimport.slack_import.zip.app_error",
    "translation": "Nem lehet megnyitni a Slack export zip fájlt.\n"
  },
  {
    "id": "api.slackimport.slack_import.team_fail",
    "translation": "Nem lehet lekérni a csapatot amelybe importálni kell.\n"
  },
  {
    "id": "api.slackimport.slack_import.open.app_error",
    "translation": "A fájl nem nyitható meg: {{.Filename}}.\n"
  },
  {
    "id": "api.slackimport.slack_import.notes",
    "translation": "\nJegyzetek:\n"
  },
  {
    "id": "api.slackimport.slack_import.note3",
    "translation": "- Lehetséges, hogy további hibák találhatóak a szervernaplókban.\n"
  },
  {
    "id": "api.slackimport.slack_import.note2",
    "translation": "- Slack bot üzenetek jelenleg nem támogatottak.\n"
  },
  {
    "id": "api.slackimport.slack_import.note1",
    "translation": "- Lehet, hogy egyes üzeneteket nem importáltak, mert ezeket az importáló nem támogatta.\n"
  },
  {
    "id": "api.slackimport.slack_import.log",
    "translation": "Mattermost Slack Importálás napló\n"
  },
  {
    "id": "api.slackimport.slack_add_users.unable_import",
    "translation": "Nem lehet importálni a Slack felhasználót: {{.Username}}.\n"
  },
  {
    "id": "api.slackimport.slack_add_users.missing_email_address",
    "translation": "{{.Username}} felhasználónak nincs e-mail címe a Slack exportban. {{.Email}} használva helyőrzőnek. A felhasználónak frissítenie kell az e-mail címét amikor legközelebb bejelentkezik a rendszerbe.\n"
  },
  {
    "id": "api.slackimport.slack_add_users.merge_existing_failed",
    "translation": "Slack felhasználó összevonva egy létező Mattermost felhasználóval egyező e-mail címmel {{.Email}} és felhasználónévvel {{.Username}}, de nem sikerült hozzáadni a csapatukhoz.\n"
  },
  {
    "id": "api.slackimport.slack_add_users.merge_existing",
    "translation": "Slack felhasználó összevonva egy létező Mattermost felhasználóval egyező e-mail címmel {{.Email}} és felhasználónévvel {{.Username}}.\n"
  },
  {
    "id": "api.slackimport.slack_add_users.email_pwd",
    "translation": "Slack felhasználó a {{.Email}} e-mail címmel és {{.Password}} jelszóval sikeresen importálva.\n"
  },
  {
    "id": "api.slackimport.slack_add_users.created",
    "translation": "\nLétrehozott felhasználók:\n"
  },
  {
    "id": "api.slackimport.slack_add_channels.merge",
    "translation": "A {{.DisplayName}} Slack csatorna már létezik aktív Mattermost csatornaként. Mindkét csatorna összevonva.\n"
  },
  {
    "id": "api.slackimport.slack_add_channels.import_failed",
    "translation": "Nem lehet importálni a Slack csatornát {{.DisplayName}}.\n"
  },
  {
    "id": "api.slackimport.slack_add_channels.failed_to_add_user",
    "translation": "Nem lehet hozzáadni a Slack felhasználót {{.Username}} a csatornához.\n"
  },
  {
    "id": "api.slackimport.slack_add_channels.added",
    "translation": "\nHozzáadott csatornák:\n"
  },
  {
    "id": "api.slackimport.slack_add_bot_user.unable_import",
    "translation": "Nem lehet importálni az integráció/Slack Bot felhasználót {{.Username}}.\n"
  },
  {
    "id": "api.slackimport.slack_add_bot_user.email_pwd",
    "translation": "Az integráció/Slack Bot felhasználó ezzel az emaillel {{.Email}} és jelszóval {{.Password}} sikeresen importálva.\n"
  },
  {
    "id": "api.server.warn_metric.number_of_teams_5.start_trial_notification_success.message",
    "translation": "Az Ön Enterprise próbalicence mostantól aktív. Menjen a **Rendszerkonzol > Felhasználó kezelés > Jogosultságok** menübe a haladó jogosultságok engedélyezéséhez."
  },
  {
    "id": "api.server.warn_metric.number_of_teams_5.start_trial.notification_body",
    "translation": "A Mattermost rendszerének jelenleg több csapata van. Sok csapatnak megvan a maga preferált módja a koordinációra és az együttműködésre, beleértve a csatornák létrehozásának módját, kik hívhatnak meg új csapat tagokat és hogy hogyan kezelik az integrációkat. A csapat felülbírálási sémái lehetővé teszik a felhasználói engedélyek testreszabását az egyes csapatokon belül, hogy megfeleljenek a saját igényeiknek.\n\n[További információk a fejlett engedélyek használatáról](https://www.mattermost.com/docs-advanced-permissions-team-override/?utm_medium=product&utm_source=mattermost-advisor-bot&utm_content=advanced-permissions-team-override)\n\nA Próbaidőszak indítása gombra kattintva elfogadom a [Mattermost szoftver felhasználási megállapodást](https://mattermost.com/software-evaluation-agreement/), az [Adatvédelmi irányelveket](https://mattermost.com/privacy-policy/), valamint termék e-mailek fogadását."
  },
  {
    "id": "api.server.warn_metric.number_of_teams_5.notification_title",
    "translation": "Haladó jogosultságok használata"
  },
  {
    "id": "api.server.warn_metric.number_of_teams_5.notification_body",
    "translation": "A Mattermost rendszerének jelenleg több csapata van. Sok csapatnak megvan a maga preferált módja a koordinációra és az együttműködésre, beleértve a csatornák létrehozásának módját, kik hívhatnak meg új csapat tagokat és hogy hogyan kezelik az integrációkat. A csapat felülbírálási sémái lehetővé teszik a felhasználói engedélyek testreszabását az egyes csapatokon belül, hogy megfeleljenek a saját igényeiknek.\n\n[További információk a fejlett engedélyek használatáról](https://www.mattermost.com/docs-advanced-permissions-team-override/?utm_medium=product&utm_source=mattermost-advisor-bot&utm_content=advanced-permissions-team-override).\n\nA Kapcsolat felvétele gombra kattintva megosztja adatait a Mattermost, Inc.-vel. [További információk](https://mattermost.com/pl/default-admin-advisory)"
  },
  {
    "id": "api.server.warn_metric.number_of_teams_5.contact_us.email_body",
    "translation": "Mattermost kapcsolat felvételi kérés. Szeretnék többet megtudni a haladó engedélyekről a csapatsémákkal.\n"
  },
  {
    "id": "api.server.warn_metric.number_of_posts_2M.start_trial.notification_success.message",
    "translation": "Az Ön Enterprise próbalicence mostantól aktív. Ha rendelkezik Elasticsearch szerverrel, lépjen a **Rendszerkonzol > Környezet > Elasticsearch** oldalra az Elasticsearch beállításához."
  },
  {
    "id": "api.server.warn_metric.number_of_posts_2M.start_trial.notification_body",
    "translation": "A Mattermost rendszerében nagy számú üzenet van. Az alapértelmezett Mattermost adatbázis keresés körülbelül 2,5 millió bejegyzésnél kezdi mutatni a teljesítmény romlását. Több mint 5 millió bejegyzéssel az Elasticsearch segíthet elkerülni a jelentős teljesítmény problémákat, például az időtúllépéseket. Vegye fel velünk a kapcsolatot, ha többet szeretne megtudni és tudassa velünk, hogy hogyan tudunk segíteni.\n\n[További információk a teljesítmény javításáról](https://www.mattermost.com/docs-elasticsearch/?utm_medium=product&utm_source=mattermost-advisor-bot&utm_content=elasticsearch)\n\nA Próbaidőszak indítása gombra kattintva elfogadom a [Mattermost szoftver felhasználási megállapodást](https://mattermost.com/software-evaluation-agreement/), az [Adatvédelmi irányelveket](https://mattermost.com/privacy-policy/), valamint termék e-mailek fogadását."
  },
  {
    "id": "api.server.warn_metric.number_of_posts_2M.notification_title",
    "translation": "Teljesítmény javítása"
  },
  {
    "id": "api.server.warn_metric.number_of_posts_2M.notification_body",
    "translation": "A Mattermost rendszerében nagy számú üzenet van. Az alapértelmezett Mattermost adatbázis keresés körülbelül 2,5 millió bejegyzésnél kezdi mutatni a teljesítmény romlását. Több mint 5 millió bejegyzéssel az Elasticsearch segíthet elkerülni a jelentős teljesítmény problémákat, például az időtúllépéseket. Vegye fel velünk a kapcsolatot, ha többet szeretne megtudni és tudassa velünk, hogy hogyan tudunk segíteni.\n\n[További információk a teljesítmény javításáról](https://www.mattermost.com/docs-elasticsearch/?utm_medium=product&utm_source=mattermost-advisor-bot&utm_content=elasticsearch)\n\nA Kapcsolat felvétele gombra kattintva megosztja adatait a Mattermost, Inc.-vel. [További információk](https://mattermost.com/pl/default-admin-advisory)"
  },
  {
    "id": "api.server.warn_metric.number_of_posts_2M.contact_us.email_body",
    "translation": "Mattermost kapcsolat felvételi kérés. Szeretnék többet megtudni a teljesítmény javításáról az Elasticsearch segítségével.\n"
  },
  {
    "id": "api.server.warn_metric.number_of_channels_50.start_trial.notification_success.message",
    "translation": "Az Ön Enterprise próbalicence mostantól aktív. Menjen a **Rendszerkonzol > Felhasználókezelés > Jogosultságok** menübe a haladó jogosultságok engedélyezéséhez."
  },
  {
    "id": "api.server.warn_metric.number_of_channels_50.start_trial.notification_body",
    "translation": "A csatornák segítenek a kommunikáció javításában, de azáltal, hogy a Mattermost felhasználók csatlakoznak és létrehoznak csatornákat, nő a rendszer szervezetten tartásának kihívása. A fejlett engedélyek segítségével beállíthatja, hogy mely felhasználók vagy szerepkörök hajthatnak végre bizonyos műveleteket, ideértve a csatornák beállítását és tagjainak kezelését, @channel vagy @here használatával a felhasználók széles körének címzését, valamint új webhorog létrehozását.\n\n[További információk a fejlett engedélyek használatáról](https://www.mattermost.com/docs-advanced-permissions/?utm_medium=product&utm_source=mattermost-advisor-bot&utm_content=advanced-permissions)\n\nA Próbaidőszak indítása gombra kattintva elfogadom a [Mattermost szoftver felhasználási megállapodást](https://mattermost.com/software-evaluation-agreement/), az [Adatvédelmi irányelveket](https://mattermost.com/privacy-policy/), valamint termék e-mailek fogadását."
  },
  {
    "id": "api.server.warn_metric.number_of_channels_50.notification_title",
    "translation": "Haladó jogosultságok használata"
  },
  {
    "id": "api.user.send_deactivate_email_and_forget.failed.error",
    "translation": "A fiók deaktiválási e-mail elküldése sikertelen volt"
  },
  {
    "id": "api.server.warn_metric.number_of_channels_50.notification_body",
    "translation": "A csatornák segítenek a kommunikáció javításában, de azáltal, hogy a Mattermost felhasználók csatlakoznak és létrehoznak csatornákat, nő a rendszer szervezetten tartásának kihívása. A fejlett engedélyek segítségével beállíthatja, hogy mely felhasználók vagy szerepkörök hajthatnak végre bizonyos műveleteket, ideértve a csatornák beállítását és tagjainak kezelését, @channel vagy @here használatával a felhasználók széles körének címzését, valamint új webhorog létrehozását.\n\n[További információk a fejlett engedélyek használatáról](https://www.mattermost.com/docs-advanced-permissions/?utm_medium=product&utm_source=mattermost-advisor-bot&utm_content=advanced-permissions)\n\nA Kapcsolat felvétele gombra kattintva megosztja adatait a Mattermost, Inc.-vel. [További információk](https://mattermost.com/pl/default-admin-advisory)"
  },
  {
    "id": "api.server.warn_metric.number_of_channels_50.contact_us.email_body",
    "translation": "Mattermost kapcsolat felvételi kérés. Szeretnék többet megtudni a Speciális engedélyek rendszer sémákkal történő használatáról.\n"
  },
  {
    "id": "api.server.warn_metric.number_of_active_users_500.start_trial.notification_success.message",
    "translation": "Az Ön Enterprise próbalicence mostantól aktív. Menjen a Rendszerkonzolba a haladó funkciók engedélyezéséhez."
  },
  {
    "id": "api.server.warn_metric.number_of_active_users_500.start_trial.notification_body",
    "translation": "A Mattermost nyomatékosan javasolja, hogy több mint 500 felhasználó telepítéséhez használja ki az olyan funkciók előnyeit, mint a felhasználó kezelés, a szerver fürtösítés és a teljesítmény figyelés. Vegye fel velünk a kapcsolatot, hogy többet tudjon meg és tudassa velünk, hogy hogyan tudunk segíteni.\n\nA Próbaidőszak indítása gombra kattintva elfogadom a [Mattermost szoftver felhasználási megállapodást](https://mattermost.com/software-evaluation-agreement/), az [Adatvédelmi irányelveket](https://mattermost.com/privacy-policy/), valamint termék e-mailek fogadását."
  },
  {
    "id": "api.server.warn_metric.number_of_active_users_500.notification_title",
    "translation": "Méretezés a Mattermost segítségével"
  },
  {
    "id": "api.server.warn_metric.number_of_active_users_500.notification_body",
    "translation": "A Mattermost nyomatékosan javasolja, hogy több mint 500 felhasználó telepítéséhez használja ki az olyan funkciók előnyeit, mint a felhasználó kezelés, a szerver fürtösítés és a teljesítmény figyelés. Vegye fel velünk a kapcsolatot, hogy többet tudjon meg és tudassa velünk, hogy hogyan tudunk segíteni.\n\nA Kapcsolat felvétele gombra kattintva megosztja adatait a Mattermost, Inc.-vel. [További információk](https://mattermost.com/pl/default-admin-advisory)"
  },
  {
    "id": "api.server.warn_metric.number_of_active_users_500.contact_us.email_body",
    "translation": "Mattermost kapcsolat felvételi kérés. A csapatomnak most 500 felhasználója van, és a Mattermost Enterprise kiadást fontolgatom.\n"
  },
  {
    "id": "api.server.warn_metric.number_of_active_users_300.start_trial.notification_title",
    "translation": "Csak olvasható bejelentés csatornák"
  },
  {
    "id": "api.server.warn_metric.number_of_active_users_300.start_trial.notification_success.message",
    "translation": "Az Ön Enterprise próbalicence mostantól aktív. Menjen a **Rendszerkonzol > Felhasználókezelés > Csatornák** menübe a bejegyzések csatorna adminra korlátozásához."
  },
  {
    "id": "api.server.warn_metric.number_of_active_users_300.start_trial.notification_body",
    "translation": "Amikor rengeteg beszélgetés folyik az egész Mattermoston, kihívást jelenthet tudni, hogy hol keressünk fontos információkat. Ha nagy közönségnek szeretne üzenetet küldeni, beállíthat írásvédett bejelentési csatornákat, ahová bárki csatlakozhat, de csak a csatornák rendszergazdái küldhetnek üzeneteket.\n\n[További információk az írásvédett bejelentési csatornák létrehozásáról](https://www.mattermost.com/docs-channel-moderation/?utm_medium=product&utm_source=mattermost-advisor-bot&utm_content=channel-moderation)\n\nA Próbaidőszak indítása gombra kattintva elfogadom a [Mattermost szoftver felhasználási megállapodást](https://mattermost.com/software-evaluation-agreement/), az [Adatvédelmi irányelveket](https://mattermost.com/privacy-policy/), valamint termék e-mailek fogadását."
  },
  {
    "id": "api.server.warn_metric.number_of_active_users_300.notification_body",
    "translation": "Amikor rengeteg beszélgetés folyik az egész Mattermoston, kihívást jelenthet tudni, hogy hol keressünk fontos információkat. Ha nagy közönségnek szeretne üzenetet küldeni, beállíthat írásvédett bejelentési csatornákat, ahová bárki csatlakozhat, de csak a csatornák rendszergazdái küldhetnek üzeneteket.\n\n[További információk az írásvédett bejelentési csatornák létrehozásáról](https://www.mattermost.com/docs-channel-moderation/?utm_medium=product&utm_source=mattermost-advisor-bot&utm_content=channel-moderation)\n\nA Kapcsolat felvétele gombra kattintva megosztja adatait a Mattermost, Inc.-vel. [További információk](https://mattermost.com/pl/default-admin-advisory)"
  },
  {
    "id": "api.server.warn_metric.number_of_active_users_300.contact_us.email_body",
    "translation": "Mattermost kapcsolat felvételi kérés. Szeretnék többet megtudni az írásvédett bejelentési csatornák létrehozásáról.\n"
  },
  {
    "id": "api.server.warn_metric.number_of_active_users_200.start_trial.notification_success.message",
    "translation": "Az Ön Enterprise próbalicence mostantól aktív. Menjen a **Rendszerkonzol > Hitelesítés > SAML 2.0** a SAML 2.0 szolgáltató integrálásához."
  },
  {
    "id": "api.server.warn_metric.number_of_active_users_200.start_trial.notification_body",
    "translation": "A Mattermost rendszerének most 200 felhasználója van. Amikor összekapcsolja Mattermostot és a szervezete egyszeri bejelentkezési szolgáltatóját, a felhasználók anélkül érhetik el a Mattermostot, hogy újra meg kellene adniuk hitelesítő adataikat. Javasoljuk, hogy integrálja SAML 2.0 szolgáltatóját a Mattermost szerverével. [Tudjon meg többet a SAML 2.0 integrációról](https://www.mattermost.com/docs-saml/?utm_medium=product&utm_source=mattermost-advisor-bot&utm_content=saml).\n\nA Próbaidőszak indítása gombra kattintva elfogadom a [Mattermost szoftver felhasználási megállapodást](https://mattermost.com/software-evaluation-agreement/), az [Adatvédelmi irányelveket](https://mattermost.com/privacy-policy/), valamint termék e-mailek fogadását."
  },
  {
    "id": "api.server.warn_metric.number_of_active_users_200.notification_title",
    "translation": "Méretezés a Mattermost segítségével"
  },
  {
    "id": "api.server.warn_metric.number_of_active_users_200.notification_body",
    "translation": "A Mattermost rendszerének most 200 felhasználója van. Amikor összekapcsolja Mattermostot és a szervezete egyszeri bejelentkezési szolgáltatóját, a felhasználók anélkül érhetik el a Mattermostot, hogy újra meg kellene adniuk hitelesítő adataikat. Javasoljuk, hogy integrálja SAML 2.0 szolgáltatóját a Mattermost szerverével. [Tudjon meg többet a SAML 2.0 integrációról](https://www.mattermost.com/docs-saml/?utm_medium=product&utm_source=mattermost-advisor-bot&utm_content=saml).\n\nA Kapcsolat felvétele gombra kattintva megosztja adatait a Mattermost, Inc.-vel. [További információk](https://mattermost.com/pl/default-admin-advisory)"
  },
  {
    "id": "api.server.warn_metric.number_of_active_users_200.contact_us.email_body",
    "translation": "Mattermost kapcsolat felvétele kérés. A csapatomnak már 200 felhasználója van, és fontolóra veszem a Mattermost Enterprise kiadást.\n"
  },
  {
    "id": "api.server.warn_metric.number_of_active_users_100.start_trial.notification_success.message",
    "translation": "Az Ön Enterprise próbalicence mostantól aktív. Menjen a **Rendszerkonzol > Hitelesítés > AD/LDAP** menübe az AD/LDAP integrálásához."
  },
  {
    "id": "api.server.warn_metric.number_of_active_users_100.start_trial.notification_body",
    "translation": "A Mattermost rendszerének több mint 100 felhasználója van. Ahogyan a felhasználói bázisa növekszik az új fiókok létrehozása időigényessé válhat. Javasoljuk, hogy integrálja vállalata Active Directory/LDAP-ját amely lehetővé teszi, hogy bárki, akinek van fiókja hozzáférjen a Mattermosthoz.\n\n[További információ az AD/LDAP integrációról](https://www.mattermost.com/docs-adldap/?utm_medium=product&utm_source=mattermost-advisor-bot&utm_content=adldap)\n\nA Próbaidőszak indítása gombra kattintva elfogadom a [Mattermost szoftver felhasználási megállapodást](https://mattermost.com/software-evaluation-agreement/), az [Adatvédelmi irányelveket](https://mattermost.com/privacy-policy/), valamint termék e-mailek fogadását."
  },
  {
    "id": "api.server.warn_metric.number_of_active_users_100.notification_title",
    "translation": "Méretezés a Mattermost segítségével"
  },
  {
    "id": "api.server.warn_metric.number_of_active_users_100.notification_body",
    "translation": "A Mattermost rendszerének több mint 100 felhasználója van. Ahogyan a felhasználói bázisa növekszik az új fiókok létrehozása időigényessé válhat. Javasoljuk, hogy integrálja vállalata Active Directory/LDAP-ját amely lehetővé teszi, hogy bárki, akinek van fiókja hozzáférjen a Mattermosthoz.\n\n[További információk az AD/LDAP integrációról](https://www.mattermost.com/docs-adldap/?utm_medium=product&utm_source=mattermost-advisor-bot&utm_content=adldap)\n\nA Kapcsolat felvételi gombra kattintva megosztja adatait a Mattermost, Inc.-vel. [További információk](https://mattermost.com/pl/default-admin-advisory)"
  },
  {
    "id": "api.server.warn_metric.number_of_active_users_100.contact_us.email_body",
    "translation": "Mattermost kapcsolat felvételi kérés. A csapatomnak már 100 felhasználója van, és fontolóra veszem a Mattermost Enterprise kiadást.\n"
  },
  {
    "id": "api.server.warn_metric.mfa.start_trial_notification_success.message",
    "translation": "Az Ön Enterprise próbalicence mostantól aktív. Menjen a **Rendszerkonzol > Hitelesítés > MFA** menübe a többtényezős hitelesítés kényszerítéséhez."
  },
  {
    "id": "api.server.warn_metric.mfa.start_trial.notification_body",
    "translation": "Az Ön Mattermost rendszerében engedélyezve van a többtényezős hitelesítés, amely lehetővé teszi a felhasználók számára, hogy a jelszavukon felül további hitelesítéssel biztosítsák fiókjukat. A rendszer biztonságának javítása érdekében megkövetelheti az összes Mattermost fióktól, hogy többtényezős hitelesítést használjanak.\n\n[További információ a többtényezős hitelesítés kényszerítéséről](https://www.mattermost.com/docs-multi-factor-authentication/?utm_medium=product&utm_source=mattermost-advisor-bot&utm_content=multi-factor-authentication)\n\nA Próbaidőszak indítása gombra kattintva elfogadom a [Mattermost szoftver felhasználási megállapodást](https://mattermost.com/software-evaluation-agreement/), az [Adatvédelmi irányelveket](https://mattermost.com/privacy-policy/), valamint termék e-mailek fogadását."
  },
  {
    "id": "api.server.warn_metric.mfa.notification_title",
    "translation": "Többtényezős hitelesítés kényszerítése"
  },
  {
    "id": "api.server.warn_metric.mfa.notification_body",
    "translation": "Az Ön Mattermost rendszerében engedélyezve van a többtényezős hitelesítés, amely lehetővé teszi a felhasználók számára, hogy a jelszavukon felül további hitelesítési eszközökkel biztosítsák fiókjukat. A rendszer biztonságának javítása érdekében megkövetelheti az összes Mattermost fióktól, hogy többtényezős hitelesítést használjanak.\n\n[További információk a többtényezős hitelesítés kényszerítéséről](https://www.mattermost.com/docs-multi-factor-authentication/?utm_medium=product&utm_source=mattermost-advisor-bot&utm_content=multi-factor-authentication).\n\nA Kapcsolat felvétele gombra kattintva megosztja adatait a Mattermost, Inc.-vel. [További információk](https://mattermost.com/pl/default-admin-advisory)"
  },
  {
    "id": "api.server.warn_metric.mfa.contact_us.email_body",
    "translation": "Mattermost kapcsolat felvételi kérés. Szeretnék többet megtudni a többtényezős hitelesítés kényszerítéséről.\n"
  },
  {
    "id": "api.server.warn_metric.email_us",
    "translation": "Küldjön nekünk e-mailt"
  },
  {
    "id": "api.server.warn_metric.email_domain.start_trial_notification_success.message",
    "translation": "Az Ön Enterprise próbalicence mostantól aktív. Menjen a **Rendszerkonzol > Hitelesítés > Vendéghozzáférés** menübe a Vendégfiókok engedélyezéséhez."
  },
  {
    "id": "api.server.warn_metric.email_domain.start_trial.notification_body",
    "translation": "A projektek gyakran érintenek vállalaton belüli és kívüli embereket egyaránt. A Vendégfiókok segítségével külső partnereket vonhat be a Mattermost rendszerébe, és meghatározhatja, kivel dolgozhatnak és mit láthatnak.\n\n[További információ a vendégfiókok engedélyezéséről](https://www.mattermost.com/docs-guest-accounts/?utm_medium=product&utm_source=mattermost-advisor-bot&utm_content=guest-accounts)\n\nA Próbaidőszak indítása gombra kattintva elfogadom a [Mattermost szoftver felhasználási megállapodást](https://mattermost.com/software-evaluation-agreement/), az [Adatvédelmi irányelveket](https://mattermost.com/privacy-policy/), valamint termék e-mailek fogadását."
  },
  {
    "id": "api.server.warn_metric.email_domain.notification_title",
    "translation": "Vendégfiókok létrehozása"
  },
  {
    "id": "api.server.warn_metric.email_domain.notification_body",
    "translation": "A projektek gyakran érintenek vállalaton belüli és kívüli embereket egyaránt. A Vendégfiókok segítségével külső partnereket vonhat be a Mattermost rendszerébe, és meghatározhatja, kivel dolgozhatnak és mit láthatnak.\n\n[További információ a vendégfiókok engedélyezéséről](https://www.mattermost.com/docs-guest-accounts/?utm_medium=product&utm_source=mattermost-advisor-bot&utm_content=guest-accounts).\n\nA Kapcsolat felvétel gombra kattintva megosztja adatait a Mattermost, Inc.-vel. [További információk](https://mattermost.com/pl/default-admin-advisory)"
  },
  {
    "id": "api.server.warn_metric.email_domain.contact_us.email_body",
    "translation": "Mattermost kapcsolat felvételi kérés. Szeretnék többet megtudni a vendégfiókok használatáról.\n"
  },
  {
    "id": "api.server.warn_metric.bot_response.start_trial_failure.message",
    "translation": "A próba licenct nem lehet lekérni. Látogasson el a https://mattermost.com/trial/ címre egy licenc kéréséhez."
  },
  {
    "id": "api.server.warn_metric.bot_response.notification_success.message",
    "translation": "Köszönjük, hogy felvette a kapcsolatot a Mattermost-tal. Hamarosan jelentkezni fogunk."
  },
  {
    "id": "api.server.warn_metric.bot_response.notification_failure.message",
    "translation": "Az üzenetet nem lehetett elküldeni."
  },
  {
    "id": "api.server.warn_metric.bot_response.notification_failure.body",
    "translation": "Kérjük küldjön nekünk e-mailt."
  },
  {
    "id": "api.server.warn_metric.bot_response.mailto_subject",
    "translation": "Mattermost kapcsolat felvételi kérelem"
  },
  {
    "id": "api.server.warn_metric.bot_response.mailto_site_url_header",
    "translation": "Rendszer URL: {{.SiteUrl}}"
  },
  {
    "id": "api.server.warn_metric.bot_response.mailto_registered_users_header",
    "translation": "Összes aktív felhasználó: {{.NoRegisteredUsers}}"
  },
  {
    "id": "api.server.warn_metric.bot_response.mailto_footer",
    "translation": "Ha további kérdése van, forduljon a support@mattermost.com e-mail címhez"
  },
  {
    "id": "api.server.warn_metric.bot_response.mailto_email_header",
    "translation": "E-mail: {{.Email}}"
  },
  {
    "id": "api.server.warn_metric.bot_response.mailto_diagnostic_id_header",
    "translation": "Diagnosztika azonosító: {{.DiagnosticId}}"
  },
  {
    "id": "api.server.warn_metric.bot_response.mailto_contact_header",
    "translation": "Kapcsolat: {{.Contact}}"
  },
  {
    "id": "api.server.start_server.starting.critical",
    "translation": "Hiba a szerver indításakor, hiba:%v"
  },
  {
    "id": "api.server.start_server.rate_limiting_rate_limiter",
    "translation": "Nem lehet inicializálni az időközönkénti kérések számának korlátozási funkciót."
  },
  {
    "id": "api.server.start_server.rate_limiting_memory_store",
    "translation": "Nem lehet inicializálni az időközönkénti kérések számának korlátozási memóriát. Ellenőrizze a MemoryStoreSize konfiguráció beállítását."
  },
  {
    "id": "api.server.start_server.forward80to443.enabled_but_listening_on_wrong_port",
    "translation": "Nem lehet továbbítani a 80-as portot a 443-asra miközben a %s porton figyelünk: kapcsolja ki a Forward80To443 -at ha proxy szervert használ"
  },
  {
    "id": "api.server.start_server.forward80to443.disabled_while_using_lets_encrypt",
    "translation": "Engedélyezni kell a Forward80To443 -at a LetsEncrypt használatakor"
  },
  {
    "id": "api.scheme.patch_scheme.license.error",
    "translation": "Az Ön licence nem támogatja a jogosultság séma frissítését"
  },
  {
    "id": "api.scheme.get_teams_for_scheme.scope.error",
    "translation": "Nem lehet lekérni a csapatokat a sémához, mert a mellékelt séma nem csapat séma."
  },
  {
    "id": "api.scheme.get_channels_for_scheme.scope.error",
    "translation": "Nem lehet lekérni a csatornákat a sémához, mert a mellékelt séma nem csatorna séma."
  },
  {
    "id": "api.scheme.delete_scheme.license.error",
    "translation": "Az Ön licence nem támogatja a jogosultság sémák törlését"
  },
  {
    "id": "api.scheme.create_scheme.license.error",
    "translation": "Az Ön licence nem támogatja a jogosultsági séma létrehozást."
  },
  {
    "id": "api.roles.patch_roles.not_allowed_permission.error",
    "translation": "A következő jogosultságok közül amelyeket megpróbál hozzáadni vagy eltávolítani egy vagy több nem engedélyezett"
  },
  {
    "id": "api.roles.patch_roles.license.error",
    "translation": "Az Ön licence nem támogatja a fejlett jogosultság kezelést."
  },
  {
    "id": "api.restricted_system_admin",
    "translation": "Ez a művelet meg van tagadva egy korlátozott rendszer adminisztrátornak."
  },
  {
    "id": "api.remote_cluster.update_not_unique.app_error",
    "translation": "Már létezik azonos URL-lel biztonságos kapcsolat."
  },
  {
    "id": "api.remote_cluster.update.app_error",
    "translation": "Hiba történt a biztonságos kapcsolat frissítésekor."
  },
  {
    "id": "api.remote_cluster.service_not_enabled.app_error",
    "translation": "A távoli fürt szolgáltatás nincs engedélyezve."
  },
  {
    "id": "api.remote_cluster.save_not_unique.app_error",
    "translation": "A biztonságos kapcsolat már hozzá lett adva."
  },
  {
    "id": "api.remote_cluster.save.app_error",
    "translation": "Hiba történt a biztonságos kapcsolat mentése során."
  },
  {
    "id": "api.remote_cluster.invalid_topic.app_error",
    "translation": "Érvénytelen téma."
  },
  {
    "id": "api.remote_cluster.invalid_id.app_error",
    "translation": "Érvénytelen azonosító."
  },
  {
    "id": "api.remote_cluster.get.app_error",
    "translation": "Hiba történt egy biztonságos kapcsolat lekérdezésekor."
  },
  {
    "id": "api.remote_cluster.delete.app_error",
    "translation": "Hibába ütköztünk a biztonságos kapcsolat törlésekor."
  },
  {
    "id": "api.reaction.save_reaction.user_id.app_error",
    "translation": "Nem lehet elmenteni a reakciót egy másik felhasználóhoz."
  },
  {
    "id": "api.reaction.save_reaction.invalid.app_error",
    "translation": "A reakció nem érvényes."
  },
  {
    "id": "api.reaction.save.archived_channel.app_error",
    "translation": "Nem lehet reakciót hozzáadni egy archivált csatornához."
  },
  {
    "id": "api.reaction.delete.archived_channel.app_error",
    "translation": "Nem lehet eltávolítani egy archivált csatornában lévő reakciót."
  },
  {
    "id": "api.push_notifications_ack.message.parse.app_error",
    "translation": "Hiba történt a push értesítés igazoló válasz üzenet létrehozása során."
  },
  {
    "id": "api.push_notifications_ack.forward.app_error",
    "translation": "Hiba történt a visszaigazolás kézbesítésének a push értesítési szolgáltatásnak történő elküldése során."
  },
  {
    "id": "api.push_notifications.session.expired",
    "translation": "Munkamenet lejárt: Kérjük jelentkezzen be az értesítések fogadásához. A {{.siteName}} munkamenetei úgy vannak beállítva a rendszergazda által, hogy minden {{.hoursCount}} óránként lejárjanak."
  },
  {
    "id": "api.push_notifications.message.parse.app_error",
    "translation": "Hiba történt a push értesítés üzenet építésekor."
  },
  {
    "id": "api.push_notification.id_loaded.fetch.app_error",
    "translation": "Hiba történt a ID-loaded push értesítés lekérésekor."
  },
  {
    "id": "api.push_notification.id_loaded.default_message",
    "translation": "Önnek egy új üzenete érkezett."
  },
  {
    "id": "api.push_notification.disabled.app_error",
    "translation": "A Push értesítések le vannak tiltva ezen a szerveren."
  },
  {
    "id": "api.preference.update_preferences.update_sidebar.app_error",
    "translation": "Nem lehet frissíteni az oldalsávot, hogy a frissített beállításokkal működjön"
  },
  {
    "id": "api.preference.update_preferences.set.app_error",
    "translation": "Nem lehet beállítani a felhasználó beállításokat."
  },
  {
    "id": "api.preference.preferences_category.get.app_error",
    "translation": "Nem lehet lekérni a felhasználó beállításokat."
  },
  {
    "id": "api.preference.delete_preferences.update_sidebar.app_error",
    "translation": "Nem lehet frissíteni az oldalsávot, hogy a törölt beállításokkal egyezzen"
  },
  {
    "id": "api.preference.delete_preferences.delete.app_error",
    "translation": "Nem lehet törölni a felhasználó beállításait."
  },
  {
    "id": "api.post_get_post_by_id.get.app_error",
    "translation": "Nem lehet lekérni a bejegyzést."
  },
  {
    "id": "api.post.update_post.system_message.app_error",
    "translation": "Nem lehet frissíteni a rendszerüzenetet."
  },
  {
    "id": "api.post.update_post.permissions_time_limit.app_error",
    "translation": "A bejegyzések szerkesztése csak {{.timeLimit}} másodpercig engedélyezett. A részletekért kérjük keresse a rendszer adminisztrátort."
  },
  {
    "id": "api.post.update_post.permissions_details.app_error",
    "translation": "Már törölt azonosító={{.PostId}}."
  },
  {
    "id": "api.post.update_post.find.app_error",
    "translation": "Nem található a létező bejegyzés vagy frissítendő hozzászólás."
  },
  {
    "id": "api.post.update_post.can_not_update_post_in_deleted.error",
    "translation": "Nem lehet frissíteni egy törölt csatornában lévő bejegyzést."
  },
  {
    "id": "api.post.send_notifications_and_forget.push_message",
    "translation": "üzenetet küldött neked."
  },
  {
    "id": "api.post.send_notifications_and_forget.push_image_only",
    "translation": " mellékelt egy fájlt."
  },
  {
    "id": "api.post.send_notifications_and_forget.push_general_message",
    "translation": " közzétett egy üzenetet."
  },
  {
    "id": "api.file.upload_file.large_image_detailed.app_error",
    "translation": "{{.Filename}} mérete ({{.Width}} x {{.Height}} pixel) meghaladja a feltöltési limitet."
  },
  {
    "id": "api.file.upload_file.large_image.app_error",
    "translation": "A maximális méretek feletti fájlokat nem lehet feltölteni: {{.Filename}}"
  },
  {
    "id": "api.file.upload_file.incorrect_number_of_client_ids.app_error",
    "translation": "Nem sikerült feltölteni a fájl(oka)t. {{.NumClientIds}} client_ids szerepel {{.NumFiles}} fájlhoz."
  },
  {
    "id": "api.file.upload_file.incorrect_channelId.app_error",
    "translation": "Nem lehet feltölteni a fájlt. Érvénytelen csatorna ID: {{.channelId}}"
  },
  {
    "id": "api.file.test_connection_s3_bucket_does_not_exist.app_error",
    "translation": "Győződjön meg arról, hogy elérhető-e az Amazon S3 bucket , és ellenőrizze a bucket engedélyeit."
  },
  {
    "id": "api.file.test_connection_s3_auth.app_error",
    "translation": "Nem sikerült csatlakozni az S3-hoz. Ellenőrizze az Amazon S3 kapcsolat hitelesítési paramétereit és hitelesítési beállításait."
  },
  {
    "id": "api.file.test_connection.app_error",
    "translation": "Nem lehet hozzáférni a fájl tárolóhoz."
  },
  {
    "id": "api.file.remove_file.app_error",
    "translation": "Nem lehet eltávolítani a fájlt."
  },
  {
    "id": "api.file.remove_directory.app_error",
    "translation": "Nem lehet eltávolítani a könyvtárat."
  },
  {
    "id": "api.file.read_file.reading_local.app_error",
    "translation": "Hiba történt a helyi szerver fálj tároló betöltése közben."
  },
  {
    "id": "api.file.read_file.app_error",
    "translation": "Nem lehet olvasni a fájlt."
  },
  {
    "id": "api.file.no_driver.app_error",
    "translation": "Nincsen fájl meghajtórendszer kiválasztva."
  },
  {
    "id": "api.file.move_file.app_error",
    "translation": "Nem lehet áthelyezni a fájlt."
  },
  {
    "id": "api.file.list_directory.app_error",
    "translation": "Nem lehet listázni a könyvtárat."
  },
  {
    "id": "api.file.get_public_link.no_post.app_error",
    "translation": "Nem sikerült nyilvános linket lekérni a fájlhoz. A fájlnak olyan bejegyzéshez kell csatolva lennie, amelyet az aktuális felhasználó elolvashat."
  },
  {
    "id": "api.file.get_public_link.disabled.app_error",
    "translation": "A nyilvános linkek tiltottak."
  },
  {
    "id": "api.file.get_file_thumbnail.no_thumbnail.app_error",
    "translation": "A fájlnak nincs miniatűr képe."
  },
  {
    "id": "api.file.get_file_preview.no_preview.app_error",
    "translation": "A fájlnak nincs előnézeti képe."
  },
  {
    "id": "api.file.get_file.public_invalid.app_error",
    "translation": "A nyilvános link nem tűnik érvényesnek."
  },
  {
    "id": "api.file.file_size.app_error",
    "translation": "Nem sikerült lekérni a fájl méretét."
  },
  {
    "id": "api.file.file_reader.app_error",
    "translation": "Nem sikerült lekérni fájl olvasót."
  },
  {
    "id": "api.file.file_mod_time.app_error",
    "translation": "Nem sikerült lekérni a fájl utolsó módosítási idejét."
  },
  {
    "id": "api.file.file_exists.app_error",
    "translation": "Nem lehet ellenőrizni, hogy a fájl létezik-e."
  },
  {
    "id": "api.file.attachments.disabled.app_error",
    "translation": "A fájl mellékletek le vannak tiltva ezen a szerveren."
  },
  {
    "id": "api.file.append_file.app_error",
    "translation": "Nem lehet adatokat csatolni a fájlhoz."
  },
  {
    "id": "api.export.export_not_found.app_error",
    "translation": "Nem található export fájl."
  },
  {
    "id": "api.error_set_first_admin_visit_marketplace_status",
    "translation": "Hiba történt a piactér első rendszergazdai látogatás állapotának mentése során."
  },
  {
    "id": "api.error_get_first_admin_visit_marketplace_status",
    "translation": "Hiba történt az első rendszergazda látogatás piactér állapot lekérésekor az áruházból."
  },
  {
    "id": "api.emoji.upload.open.app_error",
    "translation": "Nem lehet létrehozni az emoji-t. Hiba történt a csatolt kép megnyitásakor."
  },
  {
    "id": "api.emoji.upload.large_image.too_large.app_error",
    "translation": "Nem lehet létrehozni emoji-t. A képnek kisebbnek kell lennie mint {{.MaxWidth}} x {{.MaxHeight}}."
  },
  {
    "id": "api.emoji.upload.large_image.gif_encode_error",
    "translation": "Nem lehet létrehozni az emoji-t. Hiba történt a GIF kép bekódolása közben."
  },
  {
    "id": "api.emoji.upload.large_image.gif_decode_error",
    "translation": "Nem lehet létrehozni az emoji-t. Hiba történt a GIF kép dekódolása közben."
  },
  {
    "id": "api.emoji.upload.large_image.encode_error",
    "translation": "Nem lehet létrehozni az emoji-t. Hiba történt a kép bekódolása közben."
  },
  {
    "id": "api.emoji.upload.large_image.decode_error",
    "translation": "Nem lehet létrehozni az emoji-t. Hiba történt a kép dekódolása közben."
  },
  {
    "id": "api.emoji.upload.image.app_error",
    "translation": "Nem lehet létrehozni az emoji-t. A fájlnak PNG, JPEG, vagy GIF formátumúnak kell lennie."
  },
  {
    "id": "api.emoji.storage.app_error",
    "translation": "A fájltároló nem megfelelően van beállítva. Kérjük, állítson be S3 vagy a helyi szerver fájl tárolást."
  },
  {
    "id": "api.emoji.get_image.read.app_error",
    "translation": "Nem sikerült olvasni a képfájlt az emojihot."
  },
  {
    "id": "api.emoji.get_image.decode.app_error",
    "translation": "Nem sikerült dekódolni a képfájlt az emojihot."
  },
  {
    "id": "api.emoji.disabled.app_error",
    "translation": "Egyéni emojik le vannak tiltva a rendszergazda által."
  },
  {
    "id": "api.emoji.create.too_large.app_error",
    "translation": "Nem lehet emoji-t létrehozni. A képnek 1MB-nál kisebbnek kell lennie."
  },
  {
    "id": "api.emoji.create.parse.app_error",
    "translation": "Nem lehet emoji-t létrehozni. Nem lehetett a kérést értelmezni."
  },
  {
    "id": "api.emoji.create.other_user.app_error",
    "translation": "Érvénytelen felhasználói azonosító."
  },
  {
    "id": "api.emoji.create.internal_error",
    "translation": "server_error: Belső szerverhiba történt az emoji létrehozásakor."
  },
  {
    "id": "api.emoji.create.duplicate.app_error",
    "translation": "Nem lehet emoji-t létrehozni. Már létezik egy másik azonos nevű emoji."
  },
  {
    "id": "api.email_batching.send_batched_email_notification.subject",
    "translation": {
      "one": "[{{.SiteName}}] Új értesítés {{.Year}}-{{.Month}}-{{.Day}} napon",
      "other": "[{{.SiteName}}] Új értesítések {{.Year}}-{{.Month}}-{{.Day}} napon"
    }
  },
  {
    "id": "api.email_batching.add_notification_email_to_batch.disabled.app_error",
    "translation": "Csoportos e-mail küldés le van tiltva a rendszergazda által."
  },
  {
    "id": "api.email_batching.add_notification_email_to_batch.channel_full.app_error",
    "translation": "Az e-mail kötegelt feladatok fogadó csatornája tele volt. Kérjük, növelje meg az EmailBatchingBufferSize értékét."
  },
  {
    "id": "api.email.send_warn_metric_ack.missing_server.app_error",
    "translation": "SMTP szerver szükséges"
  },
  {
    "id": "api.email.send_warn_metric_ack.invalid_warn_metric.app_error",
    "translation": "Nem található a figyelmeztetések mutató."
  },
  {
    "id": "api.email.send_warn_metric_ack.failure.app_error",
    "translation": "Nem sikerült elküldeni az adminisztrátor nyugtázó e-mailt"
  },
  {
    "id": "api.custom_status.recent_custom_statuses.delete.app_error",
    "translation": "A jelenlegi állapot törlése sikertelen. Kérjük először próbálja meg hozzáadni az állapotot vagy a részletekért kérjük vegye fel a kapcsolatot a rendszergazdával."
  },
  {
    "id": "api.custom_status.disabled",
    "translation": "Egyedi állapot funkció le van tiltva. A részletekért kérjük vegye fel a kapcsolatot a rendszergazdával."
  },
  {
    "id": "api.create_terms_of_service.empty_text.app_error",
    "translation": "Kérjük, adja meg az egyéni szolgáltatási feltételek szövegét."
  },
  {
    "id": "api.create_terms_of_service.custom_terms_of_service_disabled.app_error",
    "translation": "Az egyedi szolgáltatási feltételek oldal funkció le van tiltva."
  },
  {
    "id": "api.context.token_provided.app_error",
    "translation": "A munkamenet nem OAuth, de token szerepel a kérési szövegben."
  },
  {
    "id": "api.context.session_expired.app_error",
    "translation": "Érvénytelen vagy lejárt munkamenet, lépjen be újra."
  },
  {
    "id": "api.context.server_busy.app_error",
    "translation": "A szerver elfoglalt, a nem kritikus szolgáltatások átmenetileg nem érhetők el."
  },
  {
    "id": "api.context.remote_id_missing.app_error",
    "translation": "Hiányzik a biztonságos kapcsolat azonosítója."
  },
  {
    "id": "api.context.remote_id_mismatch.app_error",
    "translation": "Biztonságos kapcsolat azonosítója nem egyezik."
  },
  {
    "id": "api.context.remote_id_invalid.app_error",
    "translation": "Nem található a biztonságos kapcsolat connectionID {{.RemoteId}}."
  },
  {
    "id": "api.context.permissions.app_error",
    "translation": "Nincs megfelelő jogosultsága."
  },
  {
    "id": "api.context.mfa_required.app_error",
    "translation": "Többtényezős hitelesítésre szükséges ezen a szerveren."
  },
  {
    "id": "api.context.local_origin_required.app_error",
    "translation": "Ehhez a végponthoz helyi forrásra (origin) van szükség a kérésben."
  },
  {
    "id": "api.context.json_encoding.app_error",
    "translation": "Hiba a JSON bekódolásakor."
  },
  {
    "id": "api.context.invitation_expired.error",
    "translation": "A meghívó lejárt."
  },
  {
    "id": "api.context.invalid_url_param.app_error",
    "translation": "Érvénytelen vagy hiányzó {{.Name}} paraméter a kérés URL-ben."
  },
  {
    "id": "api.context.invalid_token.error",
    "translation": "Érvénytelen munkafolyamat token={{.Token}}, hiba={{.Error}}"
  },
  {
    "id": "api.context.invalid_param.app_error",
    "translation": "{{.Name}} érvénytelen paraméter."
  },
  {
    "id": "api.context.invalid_body_param.app_error",
    "translation": "Érvénytelen vagy hiányzó {{.Name}} a kérés törzsében."
  },
  {
    "id": "api.context.get_user.app_error",
    "translation": "A felhasználót nem sikerült lekérni a munkamenet UserID-ból."
  },
  {
    "id": "api.context.404.app_error",
    "translation": "Sajnáljuk, az oldal nem található."
  },
  {
    "id": "api.config.update_config.restricted_merge.app_error",
    "translation": "Nem sikerült egyesíteni az adott konfigurációt."
  },
  {
    "id": "api.config.update_config.not_allowed_security.app_error",
    "translation": "{{.Name}} módosítása biztonsági okokból nem engedélyezett."
  },
  {
    "id": "api.config.update_config.clear_siteurl.app_error",
    "translation": "A Rendszer URL-je nem törölhető."
  },
  {
    "id": "api.config.patch_config.restricted_merge.app_error",
    "translation": "Nem sikerült egyesíteni a megadott konfigurációt."
  },
  {
    "id": "api.config.migrate_config.app_error",
    "translation": "Nem sikerült migrálni a konfigurációs tárolót."
  },
  {
    "id": "api.config.get_config.restricted_merge.app_error",
    "translation": "Nem sikerült egyesíteni a megadott konfigurációt."
  },
  {
    "id": "api.config.client.old_format.app_error",
    "translation": "A kliens konfiguráció új formátuma még nem támogatott. Kérjük, adja meg a format=old paramétert a kérés szövegében."
  },
  {
    "id": "api.command_shrug.name",
    "translation": "vállvonás"
  },
  {
    "id": "api.command_shrug.hint",
    "translation": "[üzenet]"
  },
  {
    "id": "api.command_shrug.desc",
    "translation": "Hozzáadja a ¯\\_(ツ)_/¯ az üzenethez"
  },
  {
    "id": "api.command_shortcuts.unsupported.app_error",
    "translation": "A billentyűparancsok nem támogatottak az ön eszközén."
  },
  {
    "id": "api.command_shortcuts.name",
    "translation": "billentyűparancsok"
  },
  {
    "id": "api.command_shortcuts.desc",
    "translation": "Megjeleníti a billentyűparancsok listáját"
  },
  {
    "id": "api.command_share.unshare_channel.help",
    "translation": "Visszavonja az aktuális csatorna megosztását"
  },
  {
    "id": "api.command_share.unknown_action",
    "translation": "Ismeretlen művelet: `{{.Action}}`. Elérhető műveletek: {{.Actions}}"
  },
  {
    "id": "api.command_share.uninvite_remote_id.help",
    "translation": "A biztonságos kapcsolat azonosítója a meghívás visszavonásához."
  },
  {
    "id": "api.command_share.uninvite_remote.help",
    "translation": "Visszavonja a biztonságos kapcsolat meghívását erről a megosztott beszélgetésről"
  },
  {
    "id": "api.command_share.shared_channel_unshare.error",
    "translation": "Ennek a csatornának a megosztását nem lehet visszavonni: {{.Error}}."
  },
  {
    "id": "api.command_share.shared_channel_unavailable",
    "translation": "Ez a csatorna már nincs megosztva."
  },
  {
    "id": "api.command_share.share_read_only.hint",
    "translation": "[csakolvasható] - 'Y' vagy 'N'. Alapértelmezés szerint 'N'"
  },
  {
    "id": "api.command_share.share_read_only.help",
    "translation": "A csatorna írásvédett módban lesz megosztva"
  },
  {
    "id": "api.command_share.share_channel.error",
    "translation": "Nem osztható meg ez a csatorna: {{.Error}}"
  },
  {
    "id": "api.command_share.service_disabled",
    "translation": "A megosztott csatornák szolgáltatás le van tiltva."
  },
  {
    "id": "api.command_share.remote_uninvited",
    "translation": "Biztonságos kapcsolat `{{.RemoteId}}` meghívása visszavonva."
  },
  {
    "id": "api.command_share.remote_table_header",
    "translation": "| Biztonságos kapcsolat | Rendszer URL| Csak olvasható | Meghívó elfogadva | Elérhető | Utolsó szinkronizálás |"
  },
  {
    "id": "api.command_share.remote_not_valid",
    "translation": "Meg kell adnia egy érvényes biztonságos kapcsolat azonosítót a meghívás visszavonásához"
  },
  {
    "id": "api.command_share.remote_id_invalid.error",
    "translation": "A biztonságos kapcsolat azonosítója érvénytelen: {{.Error}}"
  },
  {
    "id": "api.command_share.remote_id.help",
    "translation": "Meglévő biztonságos kapcsolat azonosítója. Biztonságos kapcsolat hozzáadásához lásd a `secure-connection` parancsot."
  },
  {
    "id": "api.command_share.remote_already_invited",
    "translation": "A biztonságos kapcsolatot már meghívták."
  },
  {
    "id": "api.command_share.permission_required",
    "translation": "A megosztott csatornák kezeléséhez `{{.Permission}}` engedélyre van szüksége."
  },
  {
    "id": "api.command_share.not_shared_channel_unshare",
    "translation": "Nem lehet visszavonni a megosztást egy olyan csatornáról, amely nincs megosztva."
  },
  {
    "id": "api.command_share.no_remote_invited",
    "translation": "Erre a beszélgetésre nem hívtak meg biztonságos kapcsolatokat."
  },
  {
    "id": "api.command_share.name",
    "translation": "csatorna-megosztás"
  },
  {
    "id": "api.command_share.must_specify_valid_remote",
    "translation": "Meg kell adnia egy érvényes biztonságos kapcsolat azonosítót a meghíváshoz."
  },
  {
    "id": "api.command_share.missing_action",
    "translation": "Hiányzó művelet. Elérhető műveletek: {{.Actions}}"
  },
  {
    "id": "api.command_share.invite_remote.help",
    "translation": "Meghív egy külső Mattermost példányt az aktuális megosztott csatornára"
  },
  {
    "id": "api.command_share.invitation_sent",
    "translation": "A megosztott csatorna meghívót elküldtük ide: `{{.Name}} {{.SiteURL}}`."
  },
  {
    "id": "api.command_share.invalid_value.error",
    "translation": "Érvénytelen érték a '{{.Arg}}' számára: {{.Error}}"
  },
  {
    "id": "api.command_share.hint",
    "translation": "[művelet]"
  },
  {
    "id": "api.command_share.fetch_remote_status.error",
    "translation": "Nem sikerült lekérni a biztonságos kapcsolatok állapotát: {{.Error}}."
  },
  {
    "id": "api.templates.deactivate_body.warning",
    "translation": "Ha ezt a változást nem Ön kezdeményezte, vagy újra szeretné aktiválni fiókját, lépjen kapcsolatba a rendszergazdával."
  },
  {
    "id": "api.templates.deactivate_body.title",
    "translation": "Fiókját deaktiválták a {{ .ServerURL }} oldalon"
  },
  {
    "id": "api.templates.deactivate_body.info",
    "translation": "Deaktiválta a fiókját a {{ .SiteURL }} oldalon."
  },
  {
    "id": "api.templates.copyright",
    "translation": "© 2021 Mattermost, Inc. 530 Lytton Avenue, Second floor, Palo Alto, CA, 94301"
  },
  {
    "id": "api.templates.cloud_welcome_email.title",
    "translation": "A munkaterülete készen áll a használatra!"
  },
  {
    "id": "api.templates.cloud_welcome_email.subtitle_info",
    "translation": "Tegye meg a következő lépéseket csapatai felépítéséhez és a lehető legtöbb kihozásához a munkaterületből."
  },
  {
    "id": "api.templates.cloud_welcome_email.subtitle",
    "translation": "Állítsa be munkaterületét"
  },
  {
    "id": "api.templates.cloud_welcome_email.subject",
    "translation": "Gratulálunk!"
  },
  {
    "id": "api.templates.cloud_welcome_email.start_questions",
    "translation": "Kérdései vannak az indulásról? Írjon nekünk a következő címre"
  },
  {
    "id": "api.templates.cloud_welcome_email.signin_sub_info2",
    "translation": "a legjobb élmény érdekében Windows-on, Linux-on, Mac-en, iOS-en és Androidon."
  },
  {
    "id": "api.templates.cloud_welcome_email.signin_sub_info",
    "translation": "Jelentkezzen be a munkaterületére a"
  },
  {
    "id": "api.command_share.fetch_remote.error",
    "translation": "Hiba történt a biztonságos kapcsolatok lekérésekor: {{.Error}}"
  },
  {
    "id": "api.command_share.desc",
    "translation": "Megosztja az aktuális csatornát egy külső Mattermost példánnyal."
  },
  {
    "id": "api.command_share.could_not_uninvite.error",
    "translation": "Nem sikerült visszavonni a meghívást `{{.RemoteId}}`: {{.Error}}"
  },
  {
    "id": "api.command_share.check_channel_exist.error",
    "translation": "Hiba történt a megosztott csatorna létezésének ellenőrzése során: {{.Error}}"
  },
  {
    "id": "api.command_share.channel_status_id",
    "translation": "A `{{.ChannelId}}` beszélgetés állapota"
  },
  {
    "id": "api.command_share.channel_status.help",
    "translation": "Megjeleníti ennek a megosztott csatornának az állapotát"
  },
  {
    "id": "api.command_share.channel_shared",
    "translation": "Ez a csatorna mostantól megosztott."
  },
  {
    "id": "api.command_share.channel_remote_id_not_exists",
    "translation": "Ehhez a csatornához nem létezik `{{.RemoteId}}` biztonságos megosztási csatorna távoli azonosító."
  },
  {
    "id": "api.command_share.channel_invite_not_home.error",
    "translation": "Nem lehet meghívni biztonságos kapcsolatot egy máshonnan eredő megosztott beszélgetésre."
  },
  {
    "id": "api.command_share.channel_invite.error",
    "translation": "Hiba történt `{{.Name}}` meghívásakor erre a csatornára: {{.Error}}"
  },
  {
    "id": "api.command_share.available_actions",
    "translation": "Elérhető műveletek: {{.Actions}}"
  },
  {
    "id": "api.command_settings.unsupported.app_error",
    "translation": "A beállítás parancs nem támogatott az Ön készülékén."
  },
  {
    "id": "api.command_settings.name",
    "translation": "beállítások"
  },
  {
    "id": "api.command_settings.desc",
    "translation": "Beállítások ablak megnyitása"
  },
  {
    "id": "api.command_search.unsupported.app_error",
    "translation": "A keresési parancs nem támogatott az Ön eszközén."
  },
  {
    "id": "api.command_search.name",
    "translation": "keresés"
  },
  {
    "id": "api.command_search.hint",
    "translation": "[szöveg]"
  },
  {
    "id": "api.command_search.desc",
    "translation": "Szöveg keresése az üzenetekben"
  },
  {
    "id": "api.command_remove.user_not_in_channel",
    "translation": "{{.Username}} nem tagja ennek a csatornának."
  },
  {
    "id": "api.command_remove.permission.app_error",
    "translation": "Nincs elegendő jogosultsága a tag eltávolításához."
  },
  {
    "id": "api.command_remove.name",
    "translation": "eltávolítás"
  },
  {
    "id": "api.command_remove.missing.app_error",
    "translation": "Nem találtuk meg a felhasználót. Lehet, hogy a rendszer adminisztrátor deaktiválta őket."
  },
  {
    "id": "api.command_remove.message.app_error",
    "translation": "A /remove vagy /kick parancsokhoz üzenetet kell megadni."
  },
  {
    "id": "api.command_remove.hint",
    "translation": "@[felhasználónév]"
  },
  {
    "id": "api.command_remove.group_constrained_user_denied",
    "translation": "A felhasználó nem távolítható el a csatornáról, mert tagja azon csoportnak ami hozzá van rendelve ehhez a csatornához. Az eltávolításhoz a kapcsolt csoportból kell kiléptetni."
  },
  {
    "id": "api.command_remove.direct_group.app_error",
    "translation": "Nem távolíthat el valakit közvetlen üzenet csatornából."
  },
  {
    "id": "api.command_remove.desc",
    "translation": "Tag eltávolítása a csatornából"
  },
  {
    "id": "api.command_remote.unknown_action",
    "translation": "Ismeretlen művelet `{{.Action}}`"
  },
  {
    "id": "api.command_remote.status.help",
    "translation": "Megjeleníti az összes biztonságos kapcsolat állapotát"
  },
  {
    "id": "api.command_remote.site_url_not_set",
    "translation": "A Rendszer URL nincs beállítva. Kérjük, állítsa be a Rendszerkonzol > Környezet > Webszerver oldalon."
  },
  {
    "id": "api.command_remote.service_not_enabled",
    "translation": "A biztonságos kapcsolat szolgáltatás nincs engedélyezve."
  },
  {
    "id": "api.command_remote.service_disabled",
    "translation": "A biztonságos kapcsolat szolgáltatás le van tiltva."
  },
  {
    "id": "api.command_remote.remove_remote_id.help",
    "translation": "Az eltávolítandó biztonságos kapcsolat azonosítója."
  },
  {
    "id": "api.command_remote.remove_remote.error",
    "translation": "Nem sikerült eltávolítani a biztonságos kapcsolatot: {{.Error}}"
  },
  {
    "id": "api.command_remote.remove.help",
    "translation": "Eltávolít egy biztonságos kapcsolatot"
  },
  {
    "id": "api.command_remote.remotes_not_found",
    "translation": "Nem találhatóak biztonságos kapcsolatok."
  },
  {
    "id": "api.command_remote.remote_table_header",
    "translation": "| Biztonságos kapcsolat | Megjelenített név | Kapcsolat azonosító | Rendszer URL | Meghívó elfogadva | Elérhető | Utolsó ping  |"
  },
  {
    "id": "api.command_remote.remote_add_remove.help",
    "translation": "Biztonságos kapcsolatok hozzáadása/eltávolítása. Elérhető műveletek: {{.Actions}}"
  },
  {
    "id": "api.command_remote.permission_required",
    "translation": "A biztonságos kapcsolatok kezeléséhez `{{.Permission}}` jogosultságra van szüksége."
  },
  {
    "id": "api.command_remote.name.hint",
    "translation": "Egyedi neve a biztonságos kapcsolatnak"
  },
  {
    "id": "api.command_remote.name.help",
    "translation": "Biztonságos kapcsolat név"
  },
  {
    "id": "api.command_remote.name",
    "translation": "biztonságos-kapcsolat"
  },
  {
    "id": "api.command_remote.missing_empty",
    "translation": "Hiányzik vagy üres`{{.Arg}}`"
  },
  {
    "id": "api.command_remote.missing_command",
    "translation": "Hiányzó parancs. Elérhető műveletek: {{.Actions}}"
  },
  {
    "id": "api.command_remote.invite_summary",
    "translation": "Küldje el a következő AES 256 bites titkosított meghívót a külső Mattermost rendszer rendszergazdának a jelszóval együtt. A meghívás elfogadásához a `{{.Command}}` perjel parancsot fogják használni.\n\n```\n{{.Invitation}}\n```\n\n**Győződjön meg róla, hogy a biztonságos kapcsolat a** {{.SiteURL}} **cím segítségével érheti el az Ön Mattermost példányát.**"
  },
  {
    "id": "api.command_remote.invite_password.hint",
    "translation": "A meghívó titkosításához használt jelszó"
  },
  {
    "id": "api.command_remote.invite_password.help",
    "translation": "Meghívó jelszó"
  },
  {
    "id": "api.command_remote.invite.help",
    "translation": "Biztonságos kapcsolat meghívása"
  },
  {
    "id": "api.command_remote.invitation_created",
    "translation": "Meghívó létrehozva."
  },
  {
    "id": "api.command_remote.invitation.hint",
    "translation": "A titkosított meghívás egy biztonságos kapcsolatról"
  },
  {
    "id": "api.command_remote.invitation.help",
    "translation": "Meghívás biztonságos kapcsolatból"
  },
  {
    "id": "api.command_remote.incorrect_password.error",
    "translation": "Nem sikerült visszafejteni a meghívót. Helytelen jelszó vagy sérült meghívó: {{.Error}}"
  },
  {
    "id": "api.command_remote.hint",
    "translation": "[művelet]"
  },
  {
    "id": "api.command_remote.fetch_status.error",
    "translation": "Nem sikerült lekérni a biztonságos kapcsolatokat: {{.Error}}"
  },
  {
    "id": "api.command_remote.encrypt_invitation.error",
    "translation": "Nem sikerült titkosítani a meghívót: {{.Error}}"
  },
  {
    "id": "api.command_remote.displayname.hint",
    "translation": "Egy megjelenítési név a biztonságos kapcsolathoz"
  },
  {
    "id": "api.command_remote.displayname.help",
    "translation": "Biztonságos kapcsolat megjelenítési név"
  },
  {
    "id": "api.command_remote.desc",
    "translation": "Hívjon meg biztonságos kapcsolatokat a Mattermost példányok közötti kommunikációhoz."
  },
  {
    "id": "api.command_remote.decode_invitation.error",
    "translation": "Nem sikerült dekódolni a meghívót: {{.Error}}"
  },
  {
    "id": "api.command_custom_status.app_error",
    "translation": "Hiba az állapot beállításakor."
  },
  {
    "id": "api.command_collapse.success",
    "translation": "Az kép hivatkozások mostantól alapból össze vannak csukva"
  },
  {
    "id": "api.command_collapse.name",
    "translation": "összecsukás"
  },
  {
    "id": "api.command_collapse.desc",
    "translation": "Kapcsolja be a képelőnézetek automatikus összecsukását"
  },
  {
    "id": "api.command_code.name",
    "translation": "kód"
  },
  {
    "id": "api.command_code.message.app_error",
    "translation": "A szöveget el kell látni a /code parancssal."
  },
  {
    "id": "api.command_code.hint",
    "translation": "[szöveg]"
  },
  {
    "id": "api.command_code.desc",
    "translation": "A szöveget kód blokként jelenítse meg"
  },
  {
    "id": "api.command_channel_rename.update_channel.app_error",
    "translation": "Hiba történt az aktuális csatorna frissítésekor."
  },
  {
    "id": "api.command_channel_rename.too_short.app_error",
    "translation": "A csatorna nevének {{.Length}} vagy több karakternek kell lennie."
  },
  {
    "id": "api.command_channel_rename.too_long.app_error",
    "translation": "A csatorna neve legfeljebb {{.Length}} karakter lehet."
  },
  {
    "id": "api.command_channel_rename.permission.app_error",
    "translation": "Nem rendelkezik megfelelő jogosultságokkal a csatorna átnevezéséhez."
  },
  {
    "id": "api.command_channel_rename.name",
    "translation": "átnevezés"
  },
  {
    "id": "api.command_channel_rename.message.app_error",
    "translation": "Az üzenetet el kell látni a /rename parancssal."
  },
  {
    "id": "api.command_channel_rename.hint",
    "translation": "[szöveg]"
  },
  {
    "id": "api.command_channel_rename.direct_group.app_error",
    "translation": "A közvetlen üzenet küldési csatornákat nem lehet átnevezno."
  },
  {
    "id": "api.command_channel_rename.desc",
    "translation": "Csatorna átnevezése"
  },
  {
    "id": "api.command_channel_rename.channel.app_error",
    "translation": "Hiba történt az aktuális csatorna lekérésekor."
  },
  {
    "id": "api.command_channel_remove.channel.app_error",
    "translation": "Hiba történt az aktuális csatorna lekérésekor."
  },
  {
    "id": "api.command_channel_purpose.update_channel.app_error",
    "translation": "Hiba történt a csatorna céljának frissítésekor."
  },
  {
    "id": "api.command_channel_purpose.permission.app_error",
    "translation": "Nincs megfelelő jogosultsága a csatorna céljának szerkesztéséhez."
  },
  {
    "id": "api.command_channel_purpose.name",
    "translation": "cél"
  },
  {
    "id": "api.command_channel_purpose.message.app_error",
    "translation": "Az üzenetet el kell látni a /purpose parancssal."
  },
  {
    "id": "api.command_channel_purpose.hint",
    "translation": "[szöveg]"
  },
  {
    "id": "api.command_channel_purpose.direct_group.app_error",
    "translation": "A közvetlen üzenet csatornákra nem lehet célt beállítani. Inkább használja a /header parancsot a fejléc beállításához."
  },
  {
    "id": "api.command_channel_purpose.desc",
    "translation": "Módosítsa a csatorna célját"
  },
  {
    "id": "api.command_channel_purpose.channel.app_error",
    "translation": "Hiba történt az aktuális csatorna lekérésekor."
  },
  {
    "id": "api.command_channel_header.update_channel.app_error",
    "translation": "Hiba történt a csatorna fejlécének frissítésekor."
  },
  {
    "id": "api.command_channel_header.permission.app_error",
    "translation": "Nincs megfelelő jogosultsága a csatorna fejlécének módosításához."
  },
  {
    "id": "api.command_channel_header.name",
    "translation": "fejléc"
  },
  {
    "id": "api.command_channel_header.message.app_error",
    "translation": "A szöveget el kell látni a /header paranccsal."
  },
  {
    "id": "api.command_channel_header.hint",
    "translation": "[szöveg]"
  },
  {
    "id": "api.command_channel_header.desc",
    "translation": "Csatorna fejléc szerkesztése"
  },
  {
    "id": "api.command_channel_header.channel.app_error",
    "translation": "Hiba történt az aktuális csatorna lekérésekor."
  },
  {
    "id": "api.command_away.success",
    "translation": "Ön mostantól nincs a gépnél"
  },
  {
    "id": "api.command_away.name",
    "translation": "nincs a gépnél"
  },
  {
    "id": "api.command_away.desc",
    "translation": "Állítsa be az állapotát nincs a gépnél-re"
  },
  {
    "id": "api.command.team_mismatch.app_error",
    "translation": "Nem frissíthetők a parancsok a csapatok között."
  },
  {
    "id": "api.command.invite_people.sent",
    "translation": "E-mail meghívó(k) kiküldve"
  },
  {
    "id": "api.command.invite_people.no_email",
    "translation": "Kérem adjon meg egy vagy több érvényes e-mail címet"
  },
  {
    "id": "api.command.invite_people.name",
    "translation": "invite_people"
  },
  {
    "id": "api.command.invite_people.invite_off",
    "translation": "A felhasználó létrehozás ki van kapcsolva ezen a szerveren, meghívó(k) nem lett(ek) kiküldve"
  },
  {
    "id": "api.command.invite_people.hint",
    "translation": "[nev@webcim.hu ...]"
  },
  {
    "id": "api.command.invite_people.fail",
    "translation": "Hiba történt az e-mail meghívó(k) kiküldésekor"
  },
  {
    "id": "api.command.invite_people.email_off",
    "translation": "E-mail nincs beállítva, meghívó(k) nem lett(ek) kiküldve"
  },
  {
    "id": "api.command.invite_people.email_invitations_off",
    "translation": "Az e-mail meghívók le vannak tiltva, a meghívó(k) nem lett(ek) kiküldve"
  },
  {
    "id": "api.command.invite_people.desc",
    "translation": "Küldjön egy e-mail meghívót az Ön Mattermost csapatának"
  },
  {
    "id": "api.command.execute_command.start.app_error",
    "translation": "Parancs indító kulcsszó nem található."
  },
  {
    "id": "api.command.execute_command.not_found.app_error",
    "translation": "A '{{.Trigger}}' kulcsszóval ellátott parancs nem található. Ahhoz, hogy \"/\" jellel kezdődő üzenetet küldjön próbáljon meg egy szóközt tenni az üzenet elejére."
  },
  {
    "id": "api.command.execute_command.format.app_error",
    "translation": "A kulcsszó parancs elejéről hiányzik az indító perjel"
  },
  {
    "id": "api.command.execute_command.failed_resp.app_error",
    "translation": "A '{{.Trigger}}' kulcsszóval ellátott parancs válassza {{.Status}} volt."
  },
  {
    "id": "api.command.execute_command.failed_empty.app_error",
    "translation": "A '{{.Trigger}}' kulcsszóval ellátott parancs üres válasszal tért vissza."
  },
  {
    "id": "api.command.execute_command.failed.app_error",
    "translation": "A '{{.Trigger}}' kulcsszóval ellátott parancs sikertelen volt."
  },
  {
    "id": "api.command.execute_command.create_post_failed.app_error",
    "translation": "A '{{.Trigger}}' parancs nem küldött választ. Kérjük forduljon a rendszergazdához."
  },
  {
    "id": "api.command.duplicate_trigger.app_error",
    "translation": "Ez a kulcsszó már használva van. Kérem válasszon egy másik szót."
  },
  {
    "id": "api.command.disabled.app_error",
    "translation": "A parancsokat letiltotta a rendszergazda."
  },
  {
    "id": "api.command.command_post.forbidden.app_error",
    "translation": "A megadott felhasználó nem tagja a megadott csatornának."
  },
  {
    "id": "api.command.admin_only.app_error",
    "translation": "Az integrációk csak a rendszergazdáknak engedélyezettek."
  },
  {
    "id": "api.cloud.request_error",
    "translation": "Hiba történt a CWS-re irányuló kérelem feldolgozása során."
  },
  {
    "id": "api.cloud.license_error",
    "translation": "A licence nem támogatja a felhőalapú kéréseket."
  },
  {
    "id": "api.cloud.cws_webhook_event_missing_error",
    "translation": "Webhook esemény nem lett lekezelve. Vagy hiányzik vagy érvénytelen."
  },
  {
    "id": "api.cloud.app_error",
    "translation": "Belső hiba cloud api kérés közben."
  },
  {
    "id": "api.channel.update_team_member_roles.scheme_role.app_error",
    "translation": "A megadott szerepkört egy séma kezeli, éppen ezért nem lehet közvetlenül egy csatorna tagra alkalmazni."
  },
  {
    "id": "api.channel.update_team_member_roles.changing_guest_role.app_error",
    "translation": "Érvénytelen csapattag frissítés: Nem lehet hozzáadni vagy eltávolítani a vendég szerepkört manuálisan."
  },
  {
    "id": "api.channel.update_channel_scheme.scheme_scope.error",
    "translation": "Nem lehet beállítani a sémát a csatornára, mert a megadott séma nem csatorna séma."
  },
  {
    "id": "api.channel.update_channel_scheme.license.error",
    "translation": "A licence nem támogatja a csatorna sémájának frissítését"
  },
  {
    "id": "api.channel.update_channel_privacy.default_channel_error",
    "translation": "Az alapértelmezett csatorna nem állítható át privátnak."
  },
  {
    "id": "api.channel.update_channel_member_roles.scheme_role.app_error",
    "translation": "A megadott szerepkört egy séma kezeli, éppen ezért nem lehet közvetlenül egy csatorna tagra alkalmazni."
  },
  {
    "id": "api.channel.update_channel_member_roles.guest_and_user.app_error",
    "translation": "Érvénytelen csatorna tagság frissítés: A felhasználónak vendégnek vagy felhasználónak kell lennie, de nem lehet mindkettő."
  },
  {
    "id": "api.channel.update_channel_member_roles.changing_guest_role.app_error",
    "translation": "Érvénytelen csatorna tagság frissítés: Nem lehet hozzáadni vagy eltávolítani a vendég szerepkört manuálisan."
  },
  {
    "id": "api.channel.update_channel.typechange.app_error",
    "translation": "A csatorna típusa nem frissíthető."
  },
  {
    "id": "api.channel.update_channel.tried.app_error",
    "translation": "Érvénytelen frissítést próbált végrehajtani az alapértelmezett csatornán {{.Channel}}."
  },
  {
    "id": "api.channel.update_channel.deleted.app_error",
    "translation": "A csatornát archiválták vagy törölték."
  },
  {
    "id": "api.channel.restore_channel.unarchived",
    "translation": "{{.Username}} visszaállította a csatornát."
  },
  {
    "id": "api.channel.restore_channel.restored.app_error",
    "translation": "A csatorna visszaállítása nem lehetséges. A csatorna nem archivált."
  },
  {
    "id": "api.channel.rename_channel.cant_rename_group_messages.app_error",
    "translation": "Csoportos üzenetcsatorna átnevezése nem lehetséges."
  },
  {
    "id": "api.channel.rename_channel.cant_rename_direct_messages.app_error",
    "translation": "Közvetlen üzenetcsatorna átnevezése nem lehetséges."
  },
  {
    "id": "api.channel.remove_user_from_channel.app_error",
    "translation": "Ezen csatorna típusokból felhasználók nem távolíthatóak el."
  },
  {
    "id": "api.channel.remove_members.denied",
    "translation": "Csatorna-tagság eltávolítása a következő felhasználóknak nem engedélyezett, a csoport tagság miatt: {{.UserIDs}}"
  },
  {
    "id": "api.channel.remove_member.removed",
    "translation": "%v eltávolítva a csatornából."
  },
  {
    "id": "api.channel.remove_member.group_constrained.app_error",
    "translation": "Nem lehet eltávolítani egy felhasználót egy csoport-korlátozott csatornából."
  },
  {
    "id": "api.channel.remove_channel_member.type.app_error",
    "translation": "Nem sikerült eltávolítani a felhasználót egy csatornából."
  },
  {
    "id": "api.channel.remove.default.app_error",
    "translation": "Az alapértelmezett csatorna {{.Channel}} nem törölhető."
  },
  {
    "id": "api.channel.post_user_add_remove_message_and_forget.error",
    "translation": "A csatlakozási/kilépési üzenet elküldése sikertelen"
  },
  {
    "id": "api.channel.post_update_channel_header_message_and_forget.updated_to",
    "translation": "%s frissítette a csatorna fejlécét %s -re"
  },
  {
    "id": "api.channel.post_update_channel_header_message_and_forget.updated_from",
    "translation": "%s frissítette a csatorna fejlécét %s -ről %s -re"
  },
  {
    "id": "api.channel.post_update_channel_header_message_and_forget.retrieve_user.error",
    "translation": "Nem sikerült lekérdezni a felhasználót amikor a csatorna fejléce frissítésre került"
  },
  {
    "id": "api.channel.post_update_channel_header_message_and_forget.removed",
    "translation": "%s eltávolította a csatorna fejlécét (ez volt: %s)"
  },
  {
    "id": "api.channel.post_update_channel_header_message_and_forget.post.error",
    "translation": "Nem sikerült frissíteni a csatorna fejléc üzenetet"
  },
  {
    "id": "api.channel.post_update_channel_displayname_message_and_forget.updated_from",
    "translation": "%s frissítette a csatorna nevét %s -ről %s -re"
  },
  {
    "id": "api.channel.post_update_channel_displayname_message_and_forget.retrieve_user.error",
    "translation": "Nem sikerült lekérdezni a felhasználót a csatorna DisplayName mezőjének frissítéséhez"
  },
  {
    "id": "api.channel.post_update_channel_displayname_message_and_forget.create_post.error",
    "translation": "Nem sikerült beküldeni a megjelenítési név frissítési üzenetet"
  },
  {
    "id": "api.channel.post_channel_privacy_message.error",
    "translation": "Csatorna adatvédelmi frissítési üzenetének elküldése sikertelen."
  },
  {
    "id": "api.channel.patch_update_channel.forbidden.app_error",
    "translation": "Csatorna frissítése sikertelen."
  },
  {
    "id": "api.channel.patch_channel_moderations.license.error",
    "translation": "Az Ön licence nem támogatja a csatorna moderálását"
  },
  {
    "id": "api.channel.patch_channel_moderations.cache_invalidation.error",
    "translation": "Hiba a gyorsítótár érvénytelenítésében"
  },
  {
    "id": "api.channel.move_channel.type.invalid",
    "translation": "Nem lehet közvetlen vagy csoportos üzenet csatornákat áthelyezni"
  },
  {
    "id": "api.channel.leave.left",
    "translation": "%v kilépett a csatornából."
  },
  {
    "id": "api.channel.leave.last_member.app_error",
    "translation": "Ön az egyetlen megmaradt tag, kilépés helyett próbálkozzon a privát csatorna eltávolításával."
  },
  {
    "id": "api.channel.leave.direct.app_error",
    "translation": "Közvetlen üzenet csatornából nem lehet kilépni."
  },
  {
    "id": "api.channel.leave.default.app_error",
    "translation": "Az alapértelmezett csatornából {{.Channel}} nem lehet kilépni."
  },
  {
    "id": "api.channel.join_channel.post_and_forget",
    "translation": "%v csatlakozott a csatornához."
  },
  {
    "id": "api.channel.join_channel.permissions.app_error",
    "translation": "Ön nem rendelkezik a megfelelő jogosultságokkal."
  },
  {
    "id": "api.channel.guest_join_channel.post_and_forget",
    "translation": "%v vendégként csatlakozott a csatornához."
  },
  {
    "id": "api.channel.get_channel_moderations.license.error",
    "translation": "Az Ön licence nem támogatja a csatorna moderációt"
  },
  {
    "id": "api.channel.delete_channel.type.invalid",
    "translation": "Nem lehet közvetlen vagy csoportos üzenetcsatornákat törölni"
  },
  {
    "id": "api.channel.delete_channel.deleted.app_error",
    "translation": "A csatornát archiválták vagy törölték."
  },
  {
    "id": "api.channel.delete_channel.cannot.app_error",
    "translation": "Az alapértelmezett csatorna {{.Channel}} nem törölhető."
  },
  {
    "id": "api.channel.delete_channel.archived",
    "translation": "%v archiválta a csatornát."
  },
  {
    "id": "api.channel.create_group.bad_user.app_error",
    "translation": "A megadott felhasználók közül az egyik nem létezik."
  },
  {
    "id": "api.channel.create_group.bad_size.app_error",
    "translation": "A csoportos üzenet küldés legalább 3 és legfeljebb 8 felhasználóval lehetséges."
  },
  {
    "id": "api.channel.create_direct_channel.invalid_user.app_error",
    "translation": "Érvénytelen felhasználó azonosító a közvetlen csatorna létrehozásánál."
  },
  {
    "id": "api.channel.create_default_channels.town_square",
    "translation": "Főtér"
  },
  {
    "id": "api.channel.create_default_channels.off_topic",
    "translation": "Egyebek"
  },
  {
    "id": "api.channel.create_channel.max_channel_limit.app_error",
    "translation": "Nem hozható létre több mint {{.MaxChannelsPerTeam}} csatorna a jelenlegi csapatban."
  },
  {
    "id": "api.channel.create_channel.direct_channel.app_error",
    "translation": "A közvetlen üzenet küldési csatorna létrehozásához használja a createDirectChannel API szolgáltatást."
  },
  {
    "id": "api.channel.channel_member_counts_by_group.license.error",
    "translation": "Az Ön licence nem támogatja a csoportokat"
  },
  {
    "id": "api.channel.change_channel_privacy.public_to_private",
    "translation": "Ezt a csatornát privát csatornává alakították át."
  },
  {
    "id": "api.channel.change_channel_privacy.private_to_public",
    "translation": "Ez a csatorna nyilvános csatornává lett alakítva és bármilyen csapattag csatlakozhat hozzá."
  },
  {
    "id": "api.channel.add_user_to_channel.type.app_error",
    "translation": "Ehhez a csatorna típushoz nem adható hozzá felhasználó."
  },
  {
    "id": "api.channel.add_user.to.channel.failed.deleted.app_error",
    "translation": "Nem sikerült hozzáadni a felhasználót a csatornához, mert el lett távolítva a csapatból."
  },
  {
    "id": "api.channel.add_user.to.channel.failed.app_error",
    "translation": "Nem sikerült hozzáadni a felhasználót a csatornához."
  },
  {
    "id": "api.channel.add_members.user_denied",
    "translation": "A csatorna tagság megtagadva a következő felhasználóknak, csoport összeférhetetlenség miatt: {{.UserIDs}}"
  },
  {
    "id": "api.channel.add_members.error",
    "translation": "Hiba történt a csatorna tag(ok) hozzáadásakor."
  },
  {
    "id": "api.channel.add_member.added",
    "translation": "%v hozzáadva a csatornához %v által."
  },
  {
    "id": "api.channel.add_guest.added",
    "translation": "%v hozzáadva a csatornához vendégeként %v által."
  },
  {
    "id": "api.bot.teams_channels.add_message_mobile",
    "translation": "Kérem, adjon hozzá azokhoz a csapatokhoz és csatornákhoz, amelyekben szeretné, hogy részt vegyek. Ehhez használjon egy böngészőt vagy a Mattermost alkalmazást."
  },
  {
    "id": "api.bot.create_disabled",
    "translation": "A bot létrehozása le van tiltva."
  },
  {
    "id": "api.back_to_app",
    "translation": "Vissza ide: {{.SiteName}}"
  },
  {
    "id": "api.admin.upload_brand_image.too_large.app_error",
    "translation": "Fájl feltöltés nem lehetséges. A fájl túl nagy."
  },
  {
    "id": "api.admin.upload_brand_image.storage.app_error",
    "translation": "Nem sikerült a kép feltöltése. A kép tároló nincs beállítva."
  },
  {
    "id": "api.admin.upload_brand_image.parse.app_error",
    "translation": "Nem sikerült értelmezni a többrészes űrlapot."
  },
  {
    "id": "api.admin.upload_brand_image.no_file.app_error",
    "translation": "Nincs fájl a kérés 'image' elemében."
  },
  {
    "id": "api.admin.upload_brand_image.array.app_error",
    "translation": "Üres tömb a kérés 'image' elemében."
  },
  {
    "id": "api.admin.test_s3.missing_s3_bucket",
    "translation": "S3 Bucket szükséges"
  },
  {
    "id": "api.post.send_notifications_and_forget.push_explicit_mention",
    "translation": " megemlített téged."
  },
  {
    "id": "api.post.send_notification_and_forget.push_comment_on_thread",
    "translation": " hozzászólt egy üzenetszálhoz amiben részt veszel."
  },
  {
    "id": "api.post.send_notification_and_forget.push_comment_on_post",
    "translation": " hozzászólt a bejegyzésedhez."
  },
  {
    "id": "api.post.send_notification_and_forget.push_channel_mention",
    "translation": " értesítette a csatornát."
  },
  {
    "id": "api.post.search_posts.invalid_body.app_error",
    "translation": "Nem lehet értelmezni a kérés törzsét."
  },
  {
    "id": "api.post.search_files.invalid_body.app_error",
    "translation": "Nem lehet értelmezni a kérés törzsét."
  },
  {
    "id": "api.post.patch_post.can_not_update_post_in_deleted.error",
    "translation": "Nem lehet bejegyzést frissíteni egy törölt csatornában."
  },
  {
    "id": "api.post.link_preview_disabled.app_error",
    "translation": "A rendszer adminisztrátor letiltotta a hivatkozások előnézetét."
  },
  {
    "id": "api.post.get_message_for_notification.images_sent",
    "translation": {
      "one": "{{.Count}} kép elküldve: {{.Filenames}}",
      "other": "{{.Count}} kép elküldve: {{.Filenames}}"
    }
  },
  {
    "id": "api.post.get_message_for_notification.files_sent",
    "translation": {
      "one": "{{.Count}} fájl elküldve: {{.Filenames}}",
      "other": "{{.Count}} fájl elküldve: {{.Filenames}}"
    }
  },
  {
    "id": "api.post.error_get_post_id.pending",
    "translation": "Nem sikerült megszerezni a függőben lévő bejegyzést."
  },
  {
    "id": "api.post.do_action.action_integration.app_error",
    "translation": "Művelet integráció hiba."
  },
  {
    "id": "api.post.do_action.action_id.app_error",
    "translation": "Érvénytelen művelet azonosító."
  },
  {
    "id": "api.post.disabled_here",
    "translation": "@here le lett tiltva mert a csatornának több mint {{.Users}} tagja van."
  },
  {
    "id": "api.post.disabled_channel",
    "translation": "@channel le lett tiltva mert a csatornának több mint {{.Users}} tagja van."
  },
  {
    "id": "api.post.disabled_all",
    "translation": "@all le lett tiltva mert a csatornának több mint {{.Users}} felhasználója van."
  },
  {
    "id": "api.post.delete_post.can_not_delete_post_in_deleted.error",
    "translation": "Nem lehet törölni egy bejegyzést egy törölt csatornában."
  },
  {
    "id": "api.post.deduplicate_create_post.pending",
    "translation": "Bejegyzés elutasítva mivel egy másik kliens ugyanazt a kérést küldte be."
  },
  {
    "id": "api.post.deduplicate_create_post.failed_to_get",
    "translation": "Nem sikerült lekérni az eredeti bejegyzést az ismétlés megszüntetés után, miután egy ügyfél megismételte ugyanazt a kérést."
  },
  {
    "id": "api.post.create_webhook_post.creating.app_error",
    "translation": "Hiba a bejegyzés létrehozásakor."
  },
  {
    "id": "api.post.create_post.root_id.app_error",
    "translation": "Érvénytelen RootId paraméter."
  },
  {
    "id": "api.post.create_post.channel_root_id.app_error",
    "translation": "Érvénytelen ChannelId a RootId paraméternek."
  },
  {
    "id": "api.post.create_post.can_not_post_to_deleted.error",
    "translation": "Nem lehet üzenni egy törölt csatornába."
  },
  {
    "id": "api.post.check_for_out_of_channel_mentions.message.one",
    "translation": "@{{.Usernames}} nem lett értesítve az említésről mert nincsen a csatornában."
  },
  {
    "id": "api.post.check_for_out_of_channel_mentions.message.multiple",
    "translation": "@{{.Usernames}} és @{{.LastUsername}} nem lettek értesítve az említésről, mert nincsenek a csatornában."
  },
  {
    "id": "api.post.check_for_out_of_channel_groups_mentions.message.one",
    "translation": "@{{.Username}} nem lett értesítve az említésről mert nincsen a csatornában. Nem lehet őt hozzáadni a csatornához mert nem tagja a kapcsolódó csoportoknak. A csatornához adáshoz hozzá kell őt adni a kapcsolódó csoportok valamelyikéhez."
  },
  {
    "id": "api.post.check_for_out_of_channel_groups_mentions.message.multiple",
    "translation": "@{{.Usernames}} és @{{.LastUsername}} nem lettek értesítve az említésről mert nincsenek a csatornában. Nem lehet őket hozzáadni a csatornához mert nem tagjai a kapcsolódó csoportoknak. A csatornához adásukhoz hozzá kell őket adni a kapcsolódó csoportok valamelyikéhez."
  },
  {
    "id": "api.post.check_for_out_of_channel_group_users.message.none",
    "translation": "@{{.GroupName}} -nak nincsen egyetlen tagja sem ebben a csapatban"
  },
  {
    "id": "api.plugin.verify_plugin.app_error",
    "translation": "Nem sikerült ellenőrizni a bővítmény aláírását."
  },
  {
    "id": "api.plugin.upload.no_file.app_error",
    "translation": "Hiányzó fájl a többrészes/űrlap kérésben."
  },
  {
    "id": "api.plugin.upload.file.app_error",
    "translation": "Nem lehet megnyitni a fájlt a többrészes/űrlap kérésben."
  },
  {
    "id": "api.plugin.upload.array.app_error",
    "translation": "A fájl tömb üres a többrészes/űrlap kérésben."
  },
  {
    "id": "api.plugin.install.download_failed.app_error",
    "translation": "Hiba történt a bővítmény letöltése közben."
  },
  {
    "id": "api.outgoing_webhook.disabled.app_error",
    "translation": "A kimenő webhookokat a rendszergazda letiltotta."
  },
  {
    "id": "api.oauth.singup_with_oauth.invalid_link.app_error",
    "translation": "A regisztrációs link nem tűnik érvényesnek."
  },
  {
    "id": "api.oauth.singup_with_oauth.expired_link.app_error",
    "translation": "A regisztrációs link lejárt."
  },
  {
    "id": "api.oauth.singup_with_oauth.disabled.app_error",
    "translation": "Felhasználói regisztráció kikapcsolva."
  },
  {
    "id": "api.oauth.revoke_access_token.get.app_error",
    "translation": "Hiba történt a hozzáférési token beolvasásakor az adatbázisból történő törlés előtt."
  },
  {
    "id": "api.oauth.revoke_access_token.del_token.app_error",
    "translation": "Hiba a hozzáférési token adatbázisból törlése közben."
  },
  {
    "id": "api.oauth.revoke_access_token.del_session.app_error",
    "translation": "Hiba a munkamenet adatbázisból törlése közben."
  },
  {
    "id": "api.oauth.register_oauth_app.turn_off.app_error",
    "translation": "A rendszer adminisztrátor kikapcsolta az OAuth2 hitelesítés szolgáltatást."
  },
  {
    "id": "api.oauth.redirecting_back",
    "translation": "Visszairányítás az alkalamazásra."
  },
  {
    "id": "api.oauth.invalid_state_token.app_error",
    "translation": "Érvénytelen állapot token."
  },
  {
    "id": "api.oauth.get_access_token.refresh_token.app_error",
    "translation": "invalid_grant: Érvénytelen frissítési token."
  },
  {
    "id": "api.oauth.get_access_token.redirect_uri.app_error",
    "translation": "invalid_request: A megadott redirect_uri nem egyezik az érvényességi kóddal a redirect_uri változóban."
  },
  {
    "id": "api.oauth.get_access_token.missing_refresh_token.app_error",
    "translation": "invalid_request: Hiányzó refresh_token."
  },
  {
    "id": "api.oauth.get_access_token.missing_code.app_error",
    "translation": "invalid_request: Hiányzó code."
  },
  {
    "id": "api.oauth.get_access_token.internal_user.app_error",
    "translation": "server_error: Belső szerverhiba történt a felhasználó adatbázisból lekérése közben."
  },
  {
    "id": "api.oauth.get_access_token.internal_session.app_error",
    "translation": "server_error: Belső szerverhiba történt a munkamenet adatbázisba írása közben."
  },
  {
    "id": "api.oauth.get_access_token.internal_saving.app_error",
    "translation": "server_error: Belső szerverhiba történt a hozzáférési token adatbázisba írása közben."
  },
  {
    "id": "api.oauth.get_access_token.internal.app_error",
    "translation": "server_error: Belső szerverhiba történt az adatbázis elérése közben."
  },
  {
    "id": "api.oauth.get_access_token.expired_code.app_error",
    "translation": "invalid_grant: Helytelen vagy lejárt engedélyezési kód."
  },
  {
    "id": "api.oauth.get_access_token.disabled.app_error",
    "translation": "A rendszer adminisztrátor kikapcsolta az OAuth2 hitelesítés szolgáltatót."
  },
  {
    "id": "api.oauth.get_access_token.credentials.app_error",
    "translation": "invalid_client: Érvénytelen ügyfél hitelesítési adatok."
  },
  {
    "id": "api.oauth.get_access_token.bad_grant.app_error",
    "translation": "invalid_request: Hibás grant_type."
  },
  {
    "id": "api.oauth.get_access_token.bad_client_secret.app_error",
    "translation": "invalid_request: Hiányzó client_secret."
  },
  {
    "id": "api.oauth.get_access_token.bad_client_id.app_error",
    "translation": "invalid_request: Hibás client_id."
  },
  {
    "id": "api.oauth.close_browser",
    "translation": "Most már bezárhatja a böngészőlapot."
  },
  {
    "id": "api.oauth.authorize_oauth.disabled.app_error",
    "translation": "A rendszer adminisztrátor kikapcsolta az OAuth2 szolgáltatás biztosítót."
  },
  {
    "id": "api.oauth.auth_complete",
    "translation": "Hitelesítés kész"
  },
  {
    "id": "api.oauth.allow_oauth.turn_off.app_error",
    "translation": "A rendszer adminisztrátor kikapcsolta az OAuth2 szolgáltatás biztosítót."
  },
  {
    "id": "api.oauth.allow_oauth.redirect_callback.app_error",
    "translation": "invalid_request: A Megadott redirect_uri nem egyezik a megadott callback_url értékkel."
  },
  {
    "id": "api.no_license",
    "translation": "E10 vagy E20 -as licenc szükséges ennek a végpontnak a használatához."
  },
  {
    "id": "api.migrate_to_saml.error",
    "translation": "Nem sikerült migrálni az SAML-t."
  },
  {
    "id": "api.marshal_error",
    "translation": "Adatkonverzió nem sikerült."
  },
  {
    "id": "api.license.request_trial_license.fail_get_user_count.app_error",
    "translation": "Nem sikerült megszerezni a próba licencet, kérjük próbálkozzon újra, vagy írjon a support@mattermost.com címre. Nem lehet lekérni a regisztrált felhasználók számát."
  },
  {
    "id": "api.license.request_trial_license.app_error",
    "translation": "Nem sikerült megszerezni a próba licencet, kérjük próbálkozzon újra, vagy írjon a support@mattermost.com címre."
  },
  {
    "id": "api.license.request_renewal_link.app_error",
    "translation": "Hiba történt a licenc megújítási link lekérése közben"
  },
  {
    "id": "api.license.request-trial.bad-request.terms-not-accepted",
    "translation": "A licenc igényléséhez el kell fogadnia a Mattermost szoftver használati megállapodását és az adatvédelmi irányelveit."
  },
  {
    "id": "api.license.request-trial.bad-request",
    "translation": "A kért felhasználók száma nem megfelelő."
  },
  {
    "id": "api.license.remove_expired_license.failed.error",
    "translation": "A licenc eltávolítási e-mail kérelem elküldése sikertelen volt."
  },
  {
    "id": "api.license.client.old_format.app_error",
    "translation": "Az ügyfél licenc új formátuma még nem támogatott. Kérjük, adja meg a format=old attribútumot a lekérdezésben."
  },
  {
    "id": "api.license.add_license.unique_users.app_error",
    "translation": "Ez a licence csak {{.Users}} felhasználót engedélyez, de ebben a rendszerben {{.Count}} egyedi felhasználó található. Az egyedi felhasználókat e-mail címeik alapján különböztetjük meg. Te magad is ellenőrizheted a felhasználók számát az Oldal Jelentések -> Statisztika megtekintése oldalon."
  },
  {
    "id": "api.license.add_license.save_active.app_error",
    "translation": "Az aktív licenc ID nem lett jól elmentve."
  },
  {
    "id": "api.license.add_license.save.app_error",
    "translation": "A Licenc fájl hibásan lett mentve."
  },
  {
    "id": "api.license.add_license.open.app_error",
    "translation": "A licenc fájlt nem lehet megnyitni."
  },
  {
    "id": "api.license.add_license.no_file.app_error",
    "translation": "Nincs megadva fájl a 'licenc' mezőben."
  },
  {
    "id": "api.license.add_license.invalid_count.app_error",
    "translation": "Nem sikerült az összes egyedi felhasználók számát megállapítani."
  },
  {
    "id": "api.license.add_license.invalid.app_error",
    "translation": "Érvénytelen licenc fájl."
  },
  {
    "id": "api.license.add_license.expired.app_error",
    "translation": "A licenc vagy lejárt, vagy nincs aktiválva."
  },
  {
    "id": "api.license.add_license.array.app_error",
    "translation": "Üres a tömb a 'licenc' alatt a kérésnél."
  },
  {
    "id": "api.ldap_groups.license_error",
    "translation": "az Ön licence nem támogatja az LDAP csoportokat"
  },
  {
    "id": "api.ldap_groups.existing_user_name_error",
    "translation": "a csoportnév már létezik mint felhasználónév"
  },
  {
    "id": "api.ldap_groups.existing_reserved_name_error",
    "translation": "a csoportnév már létezik mint fenntartott név"
  },
  {
    "id": "api.ldap_groups.existing_group_name_error",
    "translation": "a csoportnév már létezik"
  },
  {
    "id": "api.ldap_group.not_found",
    "translation": "LDAP csoport nem található"
  },
  {
    "id": "api.job.unable_to_download_job.incorrect_job_type",
    "translation": "A munka amelyet le próbál tölteni jelenleg nem támogatott"
  },
  {
    "id": "api.job.unable_to_download_job",
    "translation": "Nem lehet letölteni ezt a munkát"
  },
  {
    "id": "api.job.unable_to_create_job.incorrect_job_type",
    "translation": "A létrehozni kívánt munka munkatípusa érvénytelen"
  },
  {
    "id": "api.job.retrieve.nopermissions",
    "translation": "A beolvasni kívánt munka munkatípusai nem tartalmaznak engedélyeket"
  },
  {
    "id": "api.io_error",
    "translation": "bemenet/kimenet hiba"
  },
  {
    "id": "api.invalid_redirect_url",
    "translation": "Érvénytelen átirányítási URL lett megadva"
  },
  {
    "id": "api.invalid_custom_url_scheme",
    "translation": "Érvénytelen egyéni url séma lett megadva"
  },
  {
    "id": "api.invalid_channel",
    "translation": "A kérésben felsorolt csatorna nem tartozik a felhasználóhoz"
  },
  {
    "id": "api.incoming_webhook.invalid_username.app_error",
    "translation": "Érvénytelen felhasználónév."
  },
  {
    "id": "api.incoming_webhook.disabled.app_error",
    "translation": "A rendszer adminisztrátor letiltotta a bejövő webhook-okat."
  },
  {
    "id": "api.image.get.app_error",
    "translation": "A kért kép url nem értelmezhető."
  },
  {
    "id": "api.getThreadsForUser.bad_params",
    "translation": "A getThreadsForUser Before és After paraméterei kölcsönösen kizárják egymást"
  },
  {
    "id": "api.file.write_file.app_error",
    "translation": "A fájlt nem lehet írni."
  },
  {
    "id": "api.file.upload_file.too_large_detailed.app_error",
    "translation": "{{.Filename}} fájl feltöltése sikertelen. {{.Length}} byte-al haladja meg a megengedett maximális {{.Limit}} byte méretet."
  },
  {
    "id": "api.file.upload_file.storage.app_error",
    "translation": "Nem sikerült a kép feltöltése. A képek tárolása nincs beállítva."
  },
  {
    "id": "api.file.upload_file.read_request.app_error",
    "translation": "Fájl feltöltési hiba. Hiba történt a kérés olvasása vagy feldolgozása során."
  },
  {
    "id": "api.file.upload_file.read_form_value.app_error",
    "translation": "Sikertelen fájl feltöltés. Érték olvasási hiba: {{.Formname}}."
  },
  {
    "id": "api.file.upload_file.multiple_channel_ids.app_error",
    "translation": "Fájlok feltöltése sikertelen. Többszörös channel_ids ütközés."
  },
  {
    "id": "api.command_remote.cluster_removed",
    "translation": "Biztonságos kapcsolat {{.RemoteId}} {{.Result}}."
  },
  {
    "id": "api.command_remote.add_remote.error",
    "translation": "Nem sikerült hozzáadni biztonságos kapcsolatot: {{.Error}}"
  },
  {
    "id": "api.command_remote.accept_invitation.error",
    "translation": "Nem sikerült elfogadni a meghívót: {{.Error}}"
  },
  {
    "id": "api.command_remote.accept_invitation",
    "translation": "Meghívó elfogadva és megerősítve.\nOldal URL: {{.SiteURL}}"
  },
  {
    "id": "api.command_remote.accept.help",
    "translation": "Fogadja el egy külső Mattermost példány meghívását"
  },
  {
    "id": "api.command_open.name",
    "translation": "kinyit"
  },
  {
    "id": "api.command_online.success",
    "translation": "Ön mostantól elérhető"
  },
  {
    "id": "api.command_online.name",
    "translation": "elérhető"
  },
  {
    "id": "api.command_online.desc",
    "translation": "Az állapot beállítása Elérhetőre"
  },
  {
    "id": "api.command_offline.success",
    "translation": "Ön mostantól Nem elérhető"
  },
  {
    "id": "api.command_offline.name",
    "translation": "nemelérhető"
  },
  {
    "id": "api.command_offline.desc",
    "translation": "Az állapot beállítása Nem elérhetőre"
  },
  {
    "id": "api.command_mute.success_unmute_direct_msg",
    "translation": "Ez a csatorna nincs többé elnémítva."
  },
  {
    "id": "api.command_mute.success_unmute",
    "translation": "{{.Channel}} csatorna nincs többé elnémítva."
  },
  {
    "id": "api.command_mute.success_mute_direct_msg",
    "translation": "Nem fog kapni értesítéseket ezen a csatornán, amíg a csatorna vissza nem lesz hangosítva."
  },
  {
    "id": "api.command_mute.success_mute",
    "translation": "Nem fog kapni értesítéseket a {{.Channel}} csatornán, amíg a csatorna el van némítva."
  },
  {
    "id": "api.command_mute.not_member.error",
    "translation": "Nem tudta elnémítani a {{.Channel}} csatornát, mivel Ön nem tagja annak."
  },
  {
    "id": "api.command_mute.no_channel.error",
    "translation": "Nem található a megadott csatorna. A csatornák azonosításához használja a [csatorna azonosítót](https://docs.mattermost.com/messaging/managing-channels.html#naming-a-channel)."
  },
  {
    "id": "api.command_mute.name",
    "translation": "némítás"
  },
  {
    "id": "api.command_mute.hint",
    "translation": "~[csatorna]"
  },
  {
    "id": "api.command_mute.error",
    "translation": "Nem sikerült megtalálni a {{.Channel}} csatornát. A csatornák azonosításához használja a [csatorna azonosítót](https://docs.mattermost.com/messaging/managing-channels.html#naming-a-channel)."
  },
  {
    "id": "api.command_mute.desc",
    "translation": "Kikapcsolja az asztali, e-mail és push értesítéseket az aktuális csatornán vagy a megadott [channel] csatornán."
  },
  {
    "id": "api.command_msg.permission.app_error",
    "translation": "Nincs megfelelő jogosultsága, hogy közvetlen üzenetet küldjön ennek a felhasználónak."
  },
  {
    "id": "api.command_msg.name",
    "translation": "üzenet"
  },
  {
    "id": "api.command_msg.missing.app_error",
    "translation": "Nem található a felhasználó."
  },
  {
    "id": "api.command_msg.hint",
    "translation": "@[felhasználónév] 'üzenet'"
  },
  {
    "id": "api.command_msg.fail.app_error",
    "translation": "Hiba történt a felhasználónak való üzenéskor."
  },
  {
    "id": "api.command_msg.dm_fail.app_error",
    "translation": "Hiba történt a közvetlen üzenet létrehozása közben."
  },
  {
    "id": "api.command_msg.desc",
    "translation": "Közvetlen üzenet küldése egy felhasználónak"
  },
  {
    "id": "api.command_me.name",
    "translation": "én"
  },
  {
    "id": "api.command_me.hint",
    "translation": "[üzenet]"
  },
  {
    "id": "api.command_me.desc",
    "translation": "Művelet végrehajtása"
  },
  {
    "id": "api.command_logout.name",
    "translation": "kijelentkezés"
  },
  {
    "id": "api.command_logout.desc",
    "translation": "Kijelentkezés a Mattermostból"
  },
  {
    "id": "api.command_leave.name",
    "translation": "kilépés"
  },
  {
    "id": "api.command_leave.fail.app_error",
    "translation": "Hiba történt a csatornából való kilépéskor."
  },
  {
    "id": "api.command_leave.desc",
    "translation": "Kilépés a jelenlegi csatornából"
  },
  {
    "id": "api.command_kick.name",
    "translation": "kirúgás"
  },
  {
    "id": "api.command_join.name",
    "translation": "csatlakozás"
  },
  {
    "id": "api.command_join.missing.app_error",
    "translation": "Nem találtuk meg a csatornát."
  },
  {
    "id": "api.command_join.list.app_error",
    "translation": "Hiba történt a csatornák listázásakor."
  },
  {
    "id": "api.command_join.hint",
    "translation": "~[csatorna]"
  },
  {
    "id": "api.command_join.fail.app_error",
    "translation": "Hiba történt a csatornához való csatlakozás során."
  },
  {
    "id": "api.command_join.desc",
    "translation": "Csatlakozzon a nyílt csatornához"
  },
  {
    "id": "api.command_invite_people.permission.app_error",
    "translation": "Nincs jogosultsága új felhasználók meghívására erre a szerverre."
  },
  {
    "id": "api.command_invite.user_not_in_team.app_error",
    "translation": "@{{.Username}} nem tagja a csapatnak."
  },
  {
    "id": "api.command_invite.user_already_in_channel.app_error",
    "translation": "{{.User}} már a csatornában van."
  },
  {
    "id": "api.command_invite.success",
    "translation": "{{.User}} hozzáadva a {{.Channel}} csatornához."
  },
  {
    "id": "api.command_invite.private_channel.app_error",
    "translation": "Nem található a {{.Channel}} csatorna. Kérjük, használja a csatorna azonosítót a csatornák beazonosításához."
  },
  {
    "id": "api.command_invite.permission.app_error",
    "translation": "Nincs elegendő jogosultsága, hogy hozzáadja a {{.User}} felhasználót a {{.Channel}} beszélgetéshez."
  },
  {
    "id": "api.command_invite.name",
    "translation": "meghívás"
  },
  {
    "id": "api.command_invite.missing_user.app_error",
    "translation": "Nem található meg a felhasználó. Lehet, hogy a rendszer adminisztrátor deaktiválta."
  },
  {
    "id": "api.command_invite.missing_message.app_error",
    "translation": "Hiányzó felhasználónév és csatorna."
  },
  {
    "id": "api.command_invite.hint",
    "translation": "@[felhasználó] ~[csatorna]"
  },
  {
    "id": "api.command_invite.group_constrained_user_denied",
    "translation": "Ezt a csatornát csoportok kezelik. Ez a felhasználó nem része annak a csoportnak, amelyet ezzel a csatornával szinkronizáltak."
  },
  {
    "id": "api.command_invite.fail.app_error",
    "translation": "Hiba történt a csatornához való csatlakozás során."
  },
  {
    "id": "api.command_invite.directchannel.app_error",
    "translation": "Nem adhat hozzá valakit egy közvetlen üzenet csatornához."
  },
  {
    "id": "api.command_invite.desc",
    "translation": "Felhasználó meghívása egy csatornába"
  },
  {
    "id": "api.command_invite.channel.error",
    "translation": "Nem sikerült megtalálni a {{.Channel}} csatornát. A csatornák azonosításához használja a [csatorna azonosítót](https://docs.mattermost.com/messaging/managing-channels.html#naming-a-channel)."
  },
  {
    "id": "api.command_invite.channel.app_error",
    "translation": "Hiba történt az aktuális csatorna lekérésekor."
  },
  {
    "id": "api.command_help.name",
    "translation": "súgó"
  },
  {
    "id": "api.command_help.desc",
    "translation": "Mattermost súgó üzenet megjelenítése"
  },
  {
    "id": "api.command_groupmsg.permission.app_error",
    "translation": "Nincs megfelelő jogosultsága új csoportos üzenet létrehozásához."
  },
  {
    "id": "api.command_groupmsg.name",
    "translation": "üzenet"
  },
  {
    "id": "api.command_groupmsg.min_users.app_error",
    "translation": "A csoportos üzenetek minimum korlátja {{.MinUsers}} felhasználó."
  },
  {
    "id": "api.command_groupmsg.max_users.app_error",
    "translation": "A csoportos üzenetek maximum korlátja {{.MaxUsers}} felhasználó."
  },
  {
    "id": "api.command_groupmsg.invalid_user.app_error",
    "translation": {
      "one": "Nem található a felhasználó: {{.Users}}",
      "other": "Nem találhatóak a felhasználók: {{.Users}}"
    }
  },
  {
    "id": "api.command_groupmsg.hint",
    "translation": "@[felhasznalo1],@[felhasznalo2] 'üzenet'"
  },
  {
    "id": "api.command_groupmsg.group_fail.app_error",
    "translation": "Hiba történt a csoportos üzenet létrehozásakor."
  },
  {
    "id": "api.command_groupmsg.fail.app_error",
    "translation": "Hiba történt az üzenetküldés közben."
  },
  {
    "id": "api.command_groupmsg.desc",
    "translation": "Csoportos üzenetet küld a megadott felhasználóknak"
  },
  {
    "id": "api.command_expand_collapse.fail.app_error",
    "translation": "Hiba történt az előnézetek kinyitásakor."
  },
  {
    "id": "api.command_expand.success",
    "translation": "Az kép hivatkozások alapértelmezés szerint ki vannak nyitva"
  },
  {
    "id": "api.command_expand.name",
    "translation": "kinyit"
  },
  {
    "id": "api.command_expand.desc",
    "translation": "Kapcsolja ki a kép előnézetek automatikus összecsukását"
  },
  {
    "id": "api.command_echo.name",
    "translation": "visszhang"
  },
  {
    "id": "api.command_echo.message.app_error",
    "translation": "Az üzenetet el kell látni /echo paranccsal."
  },
  {
    "id": "api.command_echo.hint",
    "translation": "'üzenet' [késleltetés másodpercben]"
  },
  {
    "id": "api.command_echo.high_volume.app_error",
    "translation": "Túl sok echo kérelem, a kérés nem feldolgozható."
  },
  {
    "id": "api.command_echo.desc",
    "translation": "Visszaadja a szöveget a fiókjából"
  },
  {
    "id": "api.command_echo.delay.app_error",
    "translation": "A késleltetéseknek 10000 másodperc alatt kell lennie."
  },
  {
    "id": "api.command_dnd.success",
    "translation": "A Ne zavarj mód engedélyezve van. Az asztali vagy mobil push értesítéseket nem kapja meg, amíg a Ne zavarj mód ki nincs kapcsolva."
  },
  {
    "id": "api.command_dnd.name",
    "translation": "dnd"
  },
  {
    "id": "api.command_dnd.desc",
    "translation": "A ne zavarj mód az asztali és mobil push értesítéseket letiltja."
  },
  {
    "id": "api.command_custom_status.success",
    "translation": "Az Ön állapota mostantól “{{.EmojiName}} {{.StatusMessage}}”. Megváltoztathatja az állapotát az állapot ablakból a csatorna oldalsáv fejlécében."
  },
  {
    "id": "api.command_custom_status.name",
    "translation": "állapot"
  },
  {
    "id": "api.command_custom_status.hint",
    "translation": "[:emoji_name:] [status_message] vagy törölje"
  },
  {
    "id": "api.command_custom_status.desc",
    "translation": "Állítsa be vagy törölje az állapotát"
  },
  {
    "id": "api.command_custom_status.clear.success",
    "translation": "Az Ön állapota törölve."
  },
  {
    "id": "api.command_custom_status.clear.app_error",
    "translation": "Hiba az állapot törlésekor."
  },
  {
    "id": "api.admin.test_email.subject",
    "translation": "Mattermost - E-mail beállítások tesztelése"
  },
  {
    "id": "api.admin.test_email.reenter_password",
    "translation": "Az SMTP szerver, port, vagy a felhasználói név módosult. Kérem adja meg újra az SMTP jelszót a kapcsolat teszteléséhez."
  },
  {
    "id": "api.admin.test_email.missing_server",
    "translation": "SMTP szerver szükséges"
  },
  {
    "id": "api.admin.test_email.body",
    "translation": "Úgy tűnik a Mattermost e-mail helyesen van beállítva!"
  },
  {
    "id": "api.admin.saml.set_certificate_from_metadata.missing_content_type.app_error",
    "translation": "Hiányzó tartalomtípus."
  },
  {
    "id": "api.admin.saml.set_certificate_from_metadata.invalid_content_type.app_error",
    "translation": "Nem megfelelő tartalomtípus."
  },
  {
    "id": "api.admin.saml.set_certificate_from_metadata.invalid_body.app_error",
    "translation": "Érvénytelen tanúsítvány szöveg."
  },
  {
    "id": "api.admin.saml.not_available.app_error",
    "translation": "SAML 2.0 nincs beállítva vagy támogatva ezen a szerveren."
  },
  {
    "id": "api.admin.saml.metadata.app_error",
    "translation": "Hiba történt a szolgáltatói metaadatok felépítése során."
  },
  {
    "id": "api.admin.saml.invalid_xml_missing_ssoservices.app_error",
    "translation": "Hiányzó Személyazonosság szolgáltató (IdP) SSO szolgáltatások csomópont az XML-ben."
  },
  {
    "id": "api.admin.saml.invalid_xml_missing_keydescriptor.app_error",
    "translation": "Hiányzó Személyazonosság szolgáltató (IdP) kulcs infó csomópont az XML-ben."
  },
  {
    "id": "api.admin.saml.invalid_xml_missing_idpssodescriptors.app_error",
    "translation": "Hiányzó Személyazonosság szolgáltató (IdP) SSO infó csomópont az XML-ben."
  },
  {
    "id": "api.admin.saml.failure_save_idp_certificate_file.app_error",
    "translation": "Nem sikerült a tanúsítvány fájl mentése."
  },
  {
    "id": "api.admin.saml.failure_reset_authdata_to_email.app_error",
    "translation": "Nem sikerült visszaállítani az AuthData mezőt e-mailre."
  },
  {
    "id": "api.admin.saml.failure_parse_idp_certificate.app_error",
    "translation": "Hiba történt a Személyazonosság szolgáltatótól (IdP) kapott meta-adatok tanúsítványként történő értelmezése során."
  },
  {
    "id": "api.admin.saml.failure_get_metadata_from_idp.app_error",
    "translation": "Metaadat beszerzése sikertelen a Személyazonosság szolgáltató (IdP) URL-ből."
  },
  {
    "id": "api.admin.remove_certificate.delete.app_error",
    "translation": "Hiba történt a tanúsítvány törlése közben."
  },
  {
    "id": "api.admin.ldap.not_available.app_error",
    "translation": "LDAP nem elérhető."
  },
  {
    "id": "api.admin.get_brand_image.storage.app_error",
    "translation": "A kép tároló nincs beállítva."
  },
  {
    "id": "api.admin.file_read_error",
    "translation": "Hiba a naplófájl beolvasása közben."
  },
  {
    "id": "api.admin.delete_brand_image.storage.not_found",
    "translation": "Nem sikerült törölni az egyedi arculat képét, nem található."
  },
  {
    "id": "api.admin.add_certificate.saving.app_error",
    "translation": "Tanúsítvány fájl mentése sikertelen."
  },
  {
    "id": "api.admin.add_certificate.parseform.app_error",
    "translation": "Hiba történt a multiform kérés értelmezése közben"
  },
  {
    "id": "api.admin.add_certificate.open.app_error",
    "translation": "Tanúsítvány fájl megnyitása sikertelen."
  },
  {
    "id": "api.admin.add_certificate.no_file.app_error",
    "translation": "Nincs megadva fájl a kérés 'certificate' mezőjében."
  },
  {
    "id": "api.admin.add_certificate.array.app_error",
    "translation": "Nincs megadva fájl a kérés 'certificate' mezőjében."
  },
  {
    "id": "September",
    "translation": "Szeptember"
  },
  {
    "id": "October",
    "translation": "Október"
  },
  {
    "id": "November",
    "translation": "November"
  },
  {
    "id": "May",
    "translation": "Május"
  },
  {
    "id": "March",
    "translation": "Március"
  },
  {
    "id": "June",
    "translation": "Június"
  },
  {
    "id": "July",
    "translation": "Július"
  },
  {
    "id": "January",
    "translation": "Január"
  },
  {
    "id": "February",
    "translation": "Február"
  },
  {
    "id": "December",
    "translation": "December"
  },
  {
    "id": "August",
    "translation": "Augusztus"
  },
  {
    "id": "April",
    "translation": "Április"
  },
  {
    "id": "app.notification.footer.title",
    "translation": "Meg akarja változtatni az értesítési beállításait?"
  },
  {
    "id": "app.notification.footer.infoLogin",
    "translation": "Bejelentkezés a Mattermostba"
  },
  {
    "id": "app.notification.footer.info",
    "translation": " és lépjen a Beállítások > Értesítések menübe"
  },
  {
    "id": "app.notification.body.mention.title",
    "translation": "{{.SenderName}} megemlítette Önt egy üzenetben"
  },
  {
    "id": "app.notification.body.mention.subTitle",
    "translation": "Amíg távol volt, {{.SenderName}} megemlítette Önt a {{.ChannelName}} csatornában."
  },
  {
    "id": "app.notification.body.group.title",
    "translation": "{{.SenderName}} új üzenetet küldött Önnek"
  },
  {
    "id": "app.notification.body.group.subTitle",
    "translation": "Amíg távol volt, {{.SenderName}} üzenetet küldött az Ön csoportjának."
  },
  {
    "id": "app.notification.body.dm.title",
    "translation": "{{.SenderName}} új üzenetet küldött Önnek"
  },
  {
    "id": "app.notification.body.dm.subTitle",
    "translation": "Amíg távol volt, {{.SenderName}} új közvetlen üzenetet küldött Önnek."
  },
  {
    "id": "api.email_batching.send_batched_email_notification.subTitle",
    "translation": "Az új üzenetek összefoglalását lásd alább."
  },
  {
    "id": "api.email_batching.send_batched_email_notification.messageButton",
    "translation": "Üzenet megtekintése"
  },
  {
    "id": "api.email_batching.send_batched_email_notification.button",
    "translation": "Mattermost megnyitása"
  },
  {
    "id": "api.command_channel_purpose.update_channel.max_length",
    "translation": "A beírt szöveg meghaladja a karakterkorlátot. A csatorna célja legfeljebb {{.MaxLength}} karakter lehet."
  },
  {
    "id": "api.command_channel_header.update_channel.max_length",
    "translation": "A beírt szöveg meghaladja a karakterkorlátot. A csatorna fejléce legfeljebb {{.MaxLength}} karakter lehet."
  },
  {
    "id": "api.oauth.click_redirect",
    "translation": "Ha nem kerül átirányításra automatikusan, kérjük kattintson a <a href='{{.Link}}'>linkre</a>"
  },
  {
    "id": "api.email_batching.send_batched_email_notification.time",
    "translation": "{{.Hour}}:{{.Minute}} {{.TimeZone}}"
  },
  {
    "id": "api.config.update_config.diff.app_error",
    "translation": "Nem konfiguráció különbséget készíteni"
  },
  {
    "id": "api.config.patch_config.diff.app_error",
    "translation": "Nem konfiguráció különbséget készíteni"
  },
  {
    "id": "api.channel.create_channel.direct_channel.team_restricted_error",
    "translation": "Közvetlen csatorna nem hozható létre e felhasználók között, mert nincsenek közös csapatban."
  },
  {
    "id": "ent.cluster.json_encode.error",
    "translation": "Hiba lépett fel a JSON kérés becsomagolása közben"
  },
  {
    "id": "brand.save_brand_image.check_image_limits.app_error",
    "translation": "Sikertelen kép korlát ellenőrzés. A felbontás túl nagy."
  },
  {
    "id": "bleveengine.indexer.do_job.get_oldest_entity.error",
    "translation": "A legrégebbi elemet (felhasználó, csatorna vagy bejegyzés) nem sikerült lekérdezni az adatbázisból."
  },
  {
    "id": "app.valid_password_generic.app_error",
    "translation": "A jelszó érvénytelen"
  },
  {
    "id": "app.team.get_common_team_ids_for_users.app_error",
    "translation": "Nem sikerült lekérni a közös csapat azonosítókat."
  },
  {
    "id": "app.plugin.marshal.app_error",
    "translation": "A piactéri bővítményeket nem sikerült becsomagolni."
  },
  {
    "id": "app.notification.body.dm.time",
    "translation": "{{.Hour}}:{{.Minute}} {{.TimeZone}}"
  },
  {
    "id": "app.export.marshal.app_error",
    "translation": "Nem sikerült becsomagolni a választ."
  },
  {
    "id": "app.bot.get_disable_bot_sysadmin_message",
    "translation": "{{if .disableBotsSetting}}{{if .printAllBots}}{{.UserName}} ki lett kapcsolva. A következő bot fiókokat kezelték, amelyek le lettek tiltva.\n\n{{.BotNames}}{{else}}{{.UserName}} tiltásra került. Ők kezeltek {{.NumBots}} botfiókot, amelyek le lettek tiltva, beleértve a következőket:\n\n{{.BotNames}}{{end}}Az egyes botok tulajdonjogát úgy veheti át, hogy engedélyezi őket az **Integrációk > Botfiókok** menüpontban, és új tokeneket hoz létre a bothoz.\n\nTovábbi információért lásd a [dokumentációnkat](https://docs.mattermost.com/developer/bot-accounts.html#what-happens-when-a-user-who-owns-bot-accounts-is-disabled).{{else}}{{if .printAllBots}}{{.UserName}} letiltásra került. A következő botfiókokat kezelték, amelyek még mindig engedélyezve vannak.\n\n{{.BotNames}}\n{{else}}{{.UserName}} letiltásra került. Ők kezelték a még mindig engedélyezett {{.NumBots}} botfiókokat, köztük a következőket:\n\n{{.BotNames}}{{end}}Nyomatékosan javasoljuk, hogy vegye tulajdonába az egyes botokat, és engedélyezze újra a **Integrációk > Botfiókok** menüpontban, és hozzon létre új tokeneket a bothoz.\n\nTovábbi információért lásd a [dokumentációnkat](https://docs.mattermost.com/developer/bot-accounts.html#what-happens-when-a-user-who-owns-bot-accounts-is-disabled).\n\nHa azt szeretné, hogy a botfiókok automatikusan kikapcsolódjanak a tulajdonos litáltása után, állítsa a **Rendszerkonzol > Integrációk > Botfiókok** pontban a \"Botfiókok kikapcsolása, ha a tulajdonos letiltásra kerül\" opciót igazra.{{end}}"
  },
  {
    "id": "api.user.upload_profile_user.check_image_limits.app_error",
    "translation": "Sikertelen kép korlát ellenőrzés. A felbontás túl nagy."
  },
  {
    "id": "api.team.set_team_icon.check_image_limits.app_error",
    "translation": "Sikertelen kép korlát ellenőrzés. A felbontás túl nagy."
  },
  {
    "id": "store.sql_channel.save_channel.existing.app_error",
    "translation": "Meg kell hívni a frissítést a meglévő csatornára."
  },
  {
    "id": "app.user.save.existing.app_error",
    "translation": "Meg kell hívni a frissítést a meglévő felhasználókra."
  },
  {
    "id": "app.user.get_thread_membership_for_user.not_found",
    "translation": "Felhasználó üzenetszál tagsága nem létezik"
  },
  {
    "id": "app.user.get_thread_membership_for_user.app_error",
    "translation": "Nem sikerült lekérni a felhasználó üzenetszál tagságát"
  },
  {
    "id": "app.terms_of_service.create.existing.app_error",
    "translation": "Nem szabad meghívni a mentést egy meglévő felhasználási feltételhez."
  },
  {
    "id": "app.team.save.existing.app_error",
    "translation": "Frissítést kell hívni a meglévő csapatokra."
  },
  {
    "id": "app.system.system_bot.bot_displayname",
    "translation": "Rendszer"
  },
  {
    "id": "app.post.get_post_id_around.app_error",
    "translation": "Nem sikerült lekérni az idő körüli bejegyzést."
  },
  {
    "id": "app.bot.get_warn_metrics_bot.empty_admin_list.app_error",
    "translation": "A rendszergazdák listája üres."
  },
  {
    "id": "app.bot.get_system_bot.empty_admin_list.app_error",
    "translation": "A rendszergazdák listája üres."
  },
  {
    "id": "api.license.request-trial.can-start-trial.not-allowed",
    "translation": "Ez a teszt kulcs a Mattermost Enterprise kiadáshoz lejárt és már nem érvényes. Ha szeretné meghosszabbítani a próba időszakot, kérjük [vegye fel a kapcsolatot értékesítési csapatunkkal](https://mattermost.com/contact-us/)."
  },
  {
    "id": "api.license.request-trial.can-start-trial.error",
    "translation": "Nem ellenőrizhető, hogy a próba időszak indítható-e"
  },
  {
    "id": "ent.data_retention.run_failed.error",
    "translation": "Adatmegőrzési feladat hibára futott."
  },
  {
    "id": "api.templates.license_up_for_renewal_subtitle",
    "translation": "{{.UserName}}, az előfizetése le fog járni {{.Days}} nap múlva. Reméljük, hogy megtapasztalta a rugalmas, biztonságos csoport munkát, amit a Mattermost biztosít. Újítsa meg mielőbb az előfizetését, hogy a csapata biztosan tovább élvezhesse eme szolgáltatások nyújtotta előnyöket."
  },
  {
    "id": "api.server.license_up_for_renewal.error_sending_email",
    "translation": "Hiba történt a licenc megújító e-mailek küldése közben"
  },
  {
    "id": "api.templates.license_up_for_renewal_title",
    "translation": "A Mattermost előfizetése megújításra szorul"
  },
  {
    "id": "api.templates.license_up_for_renewal_subtitle_two",
    "translation": "A megújításhoz jelentkezzen be az Ügyfél fiókjába"
  },
  {
    "id": "api.templates.license_up_for_renewal_subject",
    "translation": "A licence megújításra szorul"
  },
  {
    "id": "api.templates.license_up_for_renewal_renew_now",
    "translation": "Megújítás most"
  },
  {
    "id": "api.server.license_up_for_renewal.error_generating_link",
    "translation": "Hiba történt a licenc megújító link elkészítése közben"
  },
  {
    "id": "api.user.invalidate_verify_email_tokens_parse.error",
    "translation": "Nem sikerült a token értelmezése az e-mail visszaigazoló tokenek tiltása során"
  },
  {
    "id": "api.user.invalidate_verify_email_tokens_delete.error",
    "translation": "Nem sikerült a token eltávolítása az e-mail visszaigazoló tokenek tiltása során"
  },
  {
    "id": "api.user.invalidate_verify_email_tokens.error",
    "translation": "Nem sikerült a tokenek típus alapján lekérése az e-mail visszaigazoló tokenek tiltása során"
  },
  {
    "id": "api.license.upgrade_needed.app_error",
    "translation": "Ehhez a funkcióhoz szükséges az Enterprise Kiadásra frissítenie."
  },
  {
    "id": "app.user.store_is_empty.app_error",
    "translation": "Nem sikerült leellenőrizni, hogy a felhasználói tár üres-e."
  },
  {
    "id": "app.notification.body.thread.title",
    "translation": "{{.SenderName}} válaszolt egy üzenetszálra"
  },
  {
    "id": "api.push_notification.title.collapsed_threads",
    "translation": "Válasz a {{.channelName}} beszélgetésben"
  },
  {
    "id": "api.post.send_notification_and_forget.push_comment_on_crt_thread",
    "translation": " válaszolt egy üzenetszálra amit követ."
  },
  {
    "id": "model.config.is_valid.collapsed_threads.autofollow.app_error",
    "translation": "A CollapsedThreads engedélyezéséhez a ThreadAutoFollow beállításnak igaznak kell lennie"
  },
  {
    "id": "api.config.reload_config.app_error",
    "translation": "Nem sikerült a beállítások újratöltése."
  },
  {
    "id": "app.post.marshal.app_error",
    "translation": "A bejegyzés becsomagolása nem sikerült."
  },
  {
    "id": "api.unmarshal_error",
    "translation": "Adat kicsomagolása nem sikerült."
  },
  {
    "id": "api.post.send_notification_and_forget.push_comment_on_crt_thread_dm",
    "translation": " válaszolt egy üzenetszálra."
  },
  {
    "id": "app.notification.body.thread_channel_full.subTitle",
    "translation": "Amíg távol volt {{.SenderName}} válaszolt egy üzenetszálra a {{.ChannelName}} beszélgetésben amit követ."
  },
  {
    "id": "app.notification.body.thread_dm.subTitle",
    "translation": "Amíg távol volt {{.SenderName}} válaszolt egy üzenetszálra a közvetlen üzenetében."
  },
  {
    "id": "app.notification.body.thread_gm.subTitle",
    "translation": "Amíg távol volt {{.SenderName}} válaszolt egy üzenetszálra a csoportjában."
  },
  {
    "id": "app.notification.body.thread_channel.subTitle",
    "translation": "Amíg távol volt {{.SenderName}} válaszolt egy üzenetszálra amit követ."
  },
  {
    "id": "api.push_notification.title.collapsed_threads_dm",
    "translation": "Válasz a közvetlen üzenetben"
  },
  {
    "id": "model.channel_member.is_valid.roles_limit.app_error",
    "translation": "Érvénytelen beszélgetés tagság jogosultság hosszabb mint {{.Limit}} karakter."
  },
  {
    "id": "model.session.is_valid.roles_limit.app_error",
    "translation": "Érvénytelen munkamenet jogosultság hosszabb mint {{.Limit}} karakter."
  },
  {
    "id": "model.team_member.is_valid.roles_limit.app_error",
    "translation": "Érvénytelen csapat tagság jogosultság hosszabb mint {{.Limit}} karakter."
  },
  {
    "id": "model.user.is_valid.roles_limit.app_error",
    "translation": "Érvénytelen felhasználói jogosultság hosszabb mint {{.Limit}} karakter."
  },
  {
    "id": "model.session.is_valid.user_id.app_error",
    "translation": "Érvénytelen UserId mező a munkamenethez."
  },
  {
    "id": "model.session.is_valid.id.app_error",
    "translation": "Érvénytelen Id mező a munkamenethez."
  },
  {
    "id": "model.session.is_valid.create_at.app_error",
    "translation": "Érvénytelen CreateAt mező a munkamenethez."
  },
  {
    "id": "api.email_batching.send_batched_email_notification.title",
    "translation": "Önnek új üzenetei vannak"
  },
  {
    "id": "api.user.create_user.bad_token_email_data.app_error",
    "translation": "A tokenben szereplő e-mail cím nem egyezik a felhasználói adatokban szereplővel."
  },
  {
    "id": "ent.elasticsearch.getAllTeamMembers.error",
    "translation": "Nem sikerült lekérni a csapat összes tagját"
  },
  {
    "id": "ent.elasticsearch.getAllChannelMembers.error",
    "translation": "Nem sikerült lekérni a csatorna összes tagját"
  },
  {
    "id": "app.role.get_all.app_error",
    "translation": "Nem sikerült lekérni az összes szerepkört."
  },
  {
    "id": "api.custom_status.set_custom_statuses.update.app_error",
    "translation": "Nem sikerült frissíteni az egyéni állapotot. Kérem adjon hozzá vagy emojit vagy egyéni állapot szöveget vagy mindkettőt."
  },
  {
    "id": "app.user.get_thread_count_for_user.app_error",
    "translation": "Nem sikerült lekérni a felhasználó üzenet szálainak számát."
  },
  {
    "id": "api.templates.invite_body.title.reminder",
    "translation": "Emlékeztető"
  },
  {
    "id": "app.session.extend_session_expiry.app_error",
    "translation": "Nem tudom megnövelni a munkamenet hosszát"
  },
  {
    "id": "api.user.view_archived_channels.get_users_in_channel.app_error",
    "translation": "Nem sikerült lekérni egy archivált csatorna felhasználóit"
  },
  {
    "id": "api.user.view_archived_channels.get_posts_for_channel.app_error",
    "translation": "Nem sikerült lekérni egy archivált csatorna bejegyzéseit"
  },
  {
    "id": "api.post.posts_by_ids.invalid_body.request_error",
    "translation": "A kapott Bejegyzés Azonosítók száma meghaladja a maximális mennyiséget ({{.MaxLength}})"
  },
  {
    "id": "api.license.request_renewal_link.cannot_renew_on_cws",
    "translation": "Ennek a licensznek a portálon keresztüli megújítása nem lehetséges"
  },
  {
    "id": "api.user.authorize_oauth_user.saml_response_too_long.app_error",
    "translation": "SAML válasz túl hosszú"
  },
  {
    "id": "app.system.complete_onboarding_request.app_error",
    "translation": "Nem sikerült dekódolni a teljes rendszerbeszállási kérelmet."
  },
  {
    "id": "app.system.complete_onboarding_request.no_first_user",
    "translation": "A rendszerbeállítást csak egy rendszergazda végezheti el."
  },
  {
    "id": "model.emoji.system_emoji_name.app_error",
    "translation": "A név ütközik egy meglévő rendszer emoji nevével."
  },
  {
    "id": "app.system.get_onboarding_request.app_error",
    "translation": "Nem sikerült lekérni az induló beállítás állapotát."
  },
  {
    "id": "api.error_set_first_admin_complete_setup",
    "translation": "Hiba az első admin teljes beállításának mentésekor a tárolóba."
  },
  {
    "id": "api.error_get_first_admin_complete_setup",
    "translation": "Hiba az első admin teljes beállításának lekérdezésénél a tárolóból."
  },
  {
    "id": "api.custom_groups.count_err",
    "translation": "hiba a csoportok megszámolása közben"
  },
  {
    "id": "api.custom_groups.feature_disabled",
    "translation": "egyéni csoportok funkció kikapcsolva"
  },
  {
    "id": "api.custom_groups.license_error",
    "translation": "nincs licencelve az egyéni csoportok"
  },
  {
    "id": "api.custom_groups.must_be_referenceable",
    "translation": "allow_reference értékének 'true' -nak kell lennie az egyéni csoporthoz"
  },
  {
    "id": "api.custom_groups.no_remote_id",
    "translation": "remote_id -nak üresnek kell lennie az egyéni csoporthoz"
  },
  {
    "id": "api.license_error",
    "translation": "api végponthoz licenc szükséges"
  },
  {
    "id": "app.custom_group.unique_name",
    "translation": "a csoport neve nem egyedi"
  },
  {
    "id": "app.group.crud_permission",
    "translation": "Nem lehet műveletet végrehajtani az adott forrás típushoz."
  },
  {
    "id": "app.member_count",
    "translation": "hiba a tagok számának lekérdezésében"
  },
  {
    "id": "Boards",
    "translation": "Táblák"
  },
  {
    "id": "Channels",
    "translation": "Csatornák"
  },
  {
    "id": "Playbooks",
    "translation": "Forgatókönyvek"
  },
  {
    "id": "api.templates.server_inactivity_button",
    "translation": "Mattermost megnyitása"
  },
  {
    "id": "api.templates.server_inactivity_subtitle",
    "translation": "Helló {{.Name}}, észrevettük, hogy a Mattermost szervered egy kicsit porosodik. Vess egy pillantást néhány funkcióra, amelyek segíthetnek könnyíteni csapatod munkaterhét."
  },
  {
    "id": "api.templates.server_inactivity_subject",
    "translation": "Nyissa meg a Mattermostot, hogy növelje csapata termelékenységét!"
  },
  {
    "id": "api.templates.server_inactivity_title",
    "translation": "Növelje a termelékenységet ezekkel a fantasztikus funkciókkal"
  },
  {
    "id": "api.templates.server_inactivity_info_bullet2",
    "translation": "Feladatok kezelése a "
  },
  {
    "id": "api.templates.server_inactivity_info_bullet1",
    "translation": "Munkafolyamatok kezelése a "
  },
  {
    "id": "api.templates.server_inactivity_info_bullet",
    "translation": "Vendég hozzáférés a megadott "
  },
  {
    "id": "api.templates.server_inactivity_info",
    "translation": "Jöjjön és nézze meg!"
  },
  {
    "id": "app.job.get_all_jobs_by_type_and_status.app_error",
    "translation": "Nem lehet lekérni az összes munkát típus és státusz szerint."
  },
  {
    "id": "api.team.invite_members.unable_to_send_email_with_defaults.app_error",
    "translation": "SMTP nincs beállítva a Rendszerkonzolban"
  },
  {
    "id": "api.team.invite_members.unable_to_send_email.app_error",
    "translation": "Hiba az e-mail küldése során"
  },
  {
    "id": "app.prepackged-plugin.invalid_version.app_error",
    "translation": "Az előre becsomagolt plugin verzióját nem lehetett értelmezni."
  },
  {
    "id": "model.oauth.is_valid.mattermost_app_id.app_error",
    "translation": "A MattermostAppID maximális hossza 32 karakter."
  },
  {
    "id": "api.templates.invite_team_and_channel_subject",
    "translation": "[{{ .SiteName }}] {{ .SenderName }} meghívta Önt, hogy csatlakozzon a {{ .ChannelName }} csatornához a {{ .TeamDisplayName }} csapatban"
  },
  {
    "id": "api.templates.invite_team_and_channel_body.title",
    "translation": "{{ .SenderName }} meghívta Önt, hogy csatlakozzon a {{ .ChannelName }} csatornához a {{ .TeamDisplayName }} csapatban"
  },
  {
    "id": "api.team.invite_members_to_team_and_channels.invalid_body_parsing.app_error",
    "translation": "Hiba a törzs adatának értelmezése közben."
  },
  {
    "id": "api.team.invite_members_to_team_and_channels.invalid_body.app_error",
    "translation": "Érvénytelen a kérés törzse."
  },
  {
    "id": "api.license.request_trial_license.embargoed",
    "translation": "Az embargóval sújtott országokra vonatkozó korlátozások miatt nem tudtuk feldolgozni a kérelmet. [További információ a dokumentációnkban](https://mattermost.com/pl/limitations-for-embargoed-countries), vagy forduljon a legal@mattermost.com címhez az exportkorlátozásokkal kapcsolatos kérdésekkel kapcsolatban."
  },
  {
    "id": "api.getThreadsForUser.bad_only_params",
    "translation": "A getThreadsForUser OnlyThreads és OnlyTotals paraméterei kölcsönösen kizárják egymást"
  },
  {
    "id": "api.file.test_connection_s3_settings_nil.app_error",
    "translation": "A fájl tároló beállításokban nem meghatározott értékek vannak."
  },
  {
    "id": "api.file.test_connection_email_settings_nil.app_error",
    "translation": "Az e-mail beállításokban nem meghatározott értékek vannak."
  },
  {
    "id": "api.templates.invite_team_and_channels_body.title",
    "translation": "{{ .SenderName }} meghívta Önt hogy csatlakozzon {{ .ChannelsLen }} csatornához a {{ .TeamDisplayName }} csapatban"
  },
  {
    "id": "api.templates.invite_team_and_channels_subject",
    "translation": "[{{ .SiteName }}] {{ .SenderName }} meghívta Önt hogy csatlakozzon {{ .ChannelsLen }} csatornához a {{ .TeamDisplayName }} csapatban"
  },
  {
    "id": "model.member.is_valid.channel.app_error",
    "translation": "Csatorna neve érvénytelen"
  },
  {
    "id": "model.member.is_valid.emails.app_error",
    "translation": "E-mail lista üres"
  },
  {
    "id": "model.config.is_valid.bleve_search.bulk_indexing_batch_size.app_error",
    "translation": "A Bleve Bulk Indexing Batch Size beállításnak {{.BatchSize}} hosszúnak kell lennie."
  },
  {
    "id": "model.config.is_valid.elastic_search.bulk_indexing_batch_size.app_error",
    "translation": "Az Elasticsearch Bulk Indexing Batch Size beállításnak legalább {{.BatchSize}} hosszúnak kell lennie."
  },
  {
    "id": "model.channel.is_valid.1_or_more.app_error",
    "translation": "A névnek 1 vagy több kisbetűs alfanumerikus karakterből kell állnia."
  },
  {
    "id": "app.user.update_thread_read_for_user_by_post.app_error",
    "translation": "Érvénytelen post_id"
  },
  {
    "id": "app.channel.get_file_count.app_error",
    "translation": "A csatorna fájljainak számát nem lehet lekérdezni"
  },
  {
    "id": "api.templates.cloud_upgrade_confirmation.subtitle",
    "translation": "Az Ön {{.WorkspaceName}} munkaterülete mostantól a megemelt verziót használja. A számlázás {{.Date}} napon kezdődik"
  },
  {
    "id": "api.templates.cloud_upgrade_confirmation.title",
    "translation": "Ön mostantól a megemelt verziót használja!"
  },
  {
    "id": "api.templates.cloud_upgrade_confirmation.subject",
    "translation": "Mattermost frissítés megerősítés"
  },
  {
    "id": "api.elasticsearch.test_elasticsearch_settings_nil.app_error",
    "translation": "Az Elasticsearch beállításában nem mentett értékek vannak."
  },
  {
    "id": "api.templates.server_inactivity_footer_disclaimer",
    "translation": "Ezt az egyszeri e-mailt azért kapta, mert a Mattermost szervere több mint {{.Hours}} órán keresztül inaktív volt. Ezt az e-mailt a Mattermost szervere automatikusan generálta."
  },
  {
    "id": "api.cloud.subscription.update_error",
    "translation": "HIba történt a webhorogról az előfizetés frissítése közben."
  },
  {
    "id": "api.file.cloud_upload.app_error",
    "translation": "Az mmctl segítségével történő feltöltés egy felhő alapú példányra nem támogatott. Kérjük, tekintse meg a dokumentációt itt: https://docs.mattermost.com/manage/cloud-data-export.html."
  },
  {
    "id": "app.recent_searches.app_error",
    "translation": "Hiba a legutóbbi keresések letöltése közben"
  },
  {
    "id": "app.usage.get_storage_usage.app_error",
    "translation": "Hiba a tároló használtságának lekérdezése közben."
  },
  {
    "id": "app.teams.analytics_teams_count.app_error",
    "translation": "Nem kérdezhető le a csapatok száma"
  },
  {
    "id": "app.install_integration.reached_max_limit.error",
    "translation": "Elérte az engedélyezett integrációk maximális számát {{.NumIntegrations}}. Korlátlan számú integráció telepítéséhez frissítsen valamelyik fizetős csomagunkra."
  },
  {
    "id": "app.post.analytics_teams_count.app_error",
    "translation": "Nem kérdezhető le a csapat használtság"
  },
  {
    "id": "api.cloud.teams_limit_reached.restore",
    "translation": "Nem lehet visszaállítani a csapatot, mert a csapatok száma elérte a korlátot"
  },
  {
    "id": "api.cloud.teams_limit_reached.create",
    "translation": "Nem lehet csapatot létrehozni, mert a csapatok száma elérte a korlátot"
  },
  {
    "id": "model.config.is_valid.image_decoder_concurrency.app_error",
    "translation": "Érvénytelen dekódoló párhuzamosság {{.Value}}. Pozitív számnak vagy -1-nek kell lennie."
  },
  {
    "id": "app.post.get_top_threads_for_team_since.app_error",
    "translation": "A csapat legnépszerűbb szálai nem érhetők el."
  },
  {
    "id": "app.post.get_top_threads_for_user_since.app_error",
    "translation": "A felhasználó legnépszerűbb szálai nem érhetők el."
  },
  {
    "id": "app.insights.feature_disabled",
    "translation": "Áttekintések szolgáltatás le van tiltva."
  },
  {
    "id": "app.post.cloud.get.app_error",
    "translation": "Nem lehetséges a bejegyzés lekérése, mivel a felhő csomagjának korlátján túl van."
  },
  {
    "id": "api.insights.feature_disabled",
    "translation": "Áttekintések egy olyan funkció jelölő mögött van, ami nincs engedélyezve."
  },
  {
    "id": "app.last_accessible_post.app_error",
    "translation": "Hiba történt a legutóbbi elérhető bejegyzés lekérése közben"
  },
  {
    "id": "common.parse_error_int64",
    "translation": "Nem sikerült értelmezni az értéket:{{.Value}} mint int64"
  },
  {
    "id": "api.cloud.upgrade_plan_bot_message",
    "translation": "A {{.TeamName}} csapat egy tagja értesítette Önt, hogy ezt a munkaterületet váltsa magasabb előfizetésre."
  },
  {
    "id": "api.cloud.notify_admin_to_upgrade_error.already_notified",
    "translation": "Már korábban értesítettük a rendszergazdát"
  },
  {
    "id": "app.upload.upload_data.gen_info.app_error",
    "translation": "Nem sikerült legenerálni a fájl információt a feltöltött adatból."
  },
  {
    "id": "model.config.is_valid.amazons3_timeout.app_error",
    "translation": "Érvénytelen az időtúllépés értéke {{.Value}}. Pozitív számnak kell lennie."
  },
  {
    "id": "app.post_reminder_dm",
    "translation": "Üdv, ez egy emlékeztető a @{{.Username}} által írt {{.SiteURL}}/{{.TeamName}}/pl/{{.PostId}} bejegyzésre"
  },
  {
    "id": "app.team.clear_cache.app_error",
    "translation": "Hiba a csapattagok gyorsítótárának törlésében"
  },
  {
    "id": "app.post.get_top_dms_for_user_since.app_error",
    "translation": "Nem lehet lekérni a felhasználó legtöbb közvetlen üzeneteit."
  },
  {
    "id": "api.command_help.success",
    "translation": "A Mattermost egy nyílt forráskódú platform a biztonságos kommunikációhoz, együttműködéshez és az eszközök és csapatok közötti munka összehangolásához.\nA Mattermost három kulcsfontosságú eszközt tartalmaz:\n\n**Csatornák** - Maradjon kapcsolatban csapatával 1:1 és csoportos üzenetküldéssel.\n**[Forgatókönyvek](/playbooks)** - Építsen és konfiguráljon megismételhető folyamatokat meghatározott és kiszámítható eredmények elérése érdekében.\n**[Táblák](/boards)** - Kezelje a projekteket és feladatokat Kanban tábla struktúrában, hogy segítse csapatát a kulcsfontosságú mérföldkövek elérésében.\n\n[Dokumentáció és útmutatók megtekintése]({{.HelpLink}})"
  },
  {
    "id": "api.command_marketplace.desc",
    "translation": "Piactér megnyitása"
  },
  {
    "id": "api.command_marketplace.unsupported.app_error",
    "translation": "A marketplace parancs nem támogatott az Ön eszközén."
  },
  {
    "id": "api.command_marketplace.name",
    "translation": "marketplace"
<<<<<<< HEAD
=======
  },
  {
    "id": "api.templates.delinquency_90.secondary_action_button",
    "translation": "Csomagok és árak megtekintése"
  },
  {
    "id": "api.templates.delinquency_90.button",
    "translation": "Fizetés frissítése"
  },
  {
    "id": "api.templates.delinquency_75.button",
    "translation": "Fizetés frissítése"
  },
  {
    "id": "api.templates.delinquency_7.title",
    "translation": "A fizetési művelete nincs befejezve"
  },
  {
    "id": "api.templates.delinquency_7.subtitle1",
    "translation": "Nem tudtuk feldolgozni a legutóbbi fizetési műveletét"
  },
  {
    "id": "api.templates.delinquency_7.button",
    "translation": "Fizetés frissítése"
  },
  {
    "id": "api.templates.delinquency_60.button",
    "translation": "Fizetés frissítése"
  },
  {
    "id": "api.templates.delinquency_45.button",
    "translation": "Fizetés frissítése"
  },
  {
    "id": "api.templates.delinquency_30.title",
    "translation": "A munkaterülete hamarosan le lesz minősítve"
  },
  {
    "id": "api.templates.delinquency_30.bullet.message_history",
    "translation": "Üzenet előzmény"
  },
  {
    "id": "api.templates.delinquency_30.bullet.files",
    "translation": "Fájl"
  },
  {
    "id": "api.templates.delinquency_14.title",
    "translation": "Fizetés nem érkezett meg"
  },
  {
    "id": "api.templates.delinquency_14.button",
    "translation": "Fizetés frissítése"
>>>>>>> 17130d03
  }
]<|MERGE_RESOLUTION|>--- conflicted
+++ resolved
@@ -9306,8 +9306,6 @@
   {
     "id": "api.command_marketplace.name",
     "translation": "marketplace"
-<<<<<<< HEAD
-=======
   },
   {
     "id": "api.templates.delinquency_90.secondary_action_button",
@@ -9360,6 +9358,5 @@
   {
     "id": "api.templates.delinquency_14.button",
     "translation": "Fizetés frissítése"
->>>>>>> 17130d03
   }
 ]